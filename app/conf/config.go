package conf

import (
	"encoding/json"
	"io/ioutil"
	"path/filepath"
	"strings"

	log "github.com/sirupsen/logrus"

	"github.com/ghodss/yaml"
	"github.com/p4tin/goaws/app"
	"github.com/p4tin/goaws/app/common"
)

var envs map[string]app.Environment

func LoadYamlConfig(filename string, env string) []string {
	ports := []string{"4100"}

	if filename == "" {
		filename, _ = filepath.Abs("./conf/goaws.yaml")
	}
	log.Warnf("Loading config file: %s", filename)
	yamlFile, err := ioutil.ReadFile(filename)
	if err != nil {
		return ports
	}

	err = yaml.Unmarshal(yamlFile, &envs)
	if err != nil {
		log.Errorf("err: %v\n", err)
		return ports
	}
	if env == "" {
		env = "Local"
	}

	if envs[env].Region == "" {
		app.CurrentEnvironment.Region = "local"
	}

	app.CurrentEnvironment = envs[env]

	if envs[env].Port != "" {
		ports = []string{envs[env].Port}
	} else if envs[env].SqsPort != "" && envs[env].SnsPort != "" {
		ports = []string{envs[env].SqsPort, envs[env].SnsPort}
		app.CurrentEnvironment.Port = envs[env].SqsPort
	}

	common.LogMessages = false
	common.LogFile = "./goaws_messages.log"

	if envs[env].LogToFile == true {
		common.LogMessages = true
		if envs[env].LogFile != "" {
			common.LogFile = envs[env].LogFile
		}
	}

	if app.CurrentEnvironment.QueueAttributeDefaults.VisibilityTimeout == 0 {
		app.CurrentEnvironment.QueueAttributeDefaults.VisibilityTimeout = 30
	}

	if app.CurrentEnvironment.AccountID == "" {
		app.CurrentEnvironment.AccountID = "queue"
	}

	if app.CurrentEnvironment.Host == "" {
		app.CurrentEnvironment.Host = "localhost"
		app.CurrentEnvironment.Port = "4100"
	}

	app.SyncQueues.Lock()
	app.SyncTopics.Lock()
	for _, queue := range envs[env].Queues {
		queueUrl := "http://" + app.CurrentEnvironment.Host + ":" + app.CurrentEnvironment.Port +
			"/" + app.CurrentEnvironment.AccountID + "/" + queue.Name
		if app.CurrentEnvironment.Region != "" {
			queueUrl = "http://" + app.CurrentEnvironment.Region + "." + app.CurrentEnvironment.Host + ":" +
				app.CurrentEnvironment.Port + "/" + app.CurrentEnvironment.AccountID + "/" + queue.Name
		}
		queueArn := "arn:aws:sqs:" + app.CurrentEnvironment.Region + ":" + app.CurrentEnvironment.AccountID + ":" + queue.Name

		if queue.ReceiveMessageWaitTimeSeconds == 0 {
			queue.ReceiveMessageWaitTimeSeconds = app.CurrentEnvironment.QueueAttributeDefaults.ReceiveMessageWaitTimeSeconds
		}

		app.SyncQueues.Queues[queue.Name] = &app.Queue{
			Name:                queue.Name,
			TimeoutSecs:         app.CurrentEnvironment.QueueAttributeDefaults.VisibilityTimeout,
			Arn:                 queueArn,
			URL:                 queueUrl,
			ReceiveWaitTimeSecs: queue.ReceiveMessageWaitTimeSeconds,
			IsFIFO:              app.HasFIFOQueueName(queue.Name),
		}
	}

	for _, topic := range envs[env].Topics {
		topicArn := "arn:aws:sns:" + app.CurrentEnvironment.Region + ":" + app.CurrentEnvironment.AccountID + ":" + topic.Name

		newTopic := &app.Topic{Name: topic.Name, Arn: topicArn}
		newTopic.Subscriptions = make([]*app.Subscription, 0, 0)

		for _, subs := range topic.Subscriptions {
			if _, ok := app.SyncQueues.Queues[subs.QueueName]; !ok {
<<<<<<< HEAD
				//Queue does not exist yet, create it.
				queueUrl := "http://" + app.CurrentEnvironment.Host + ":" + app.CurrentEnvironment.Port +
					"/" + app.CurrentEnvironment.AccountID + "/" + subs.QueueName
				if app.CurrentEnvironment.Region != "" {
					queueUrl = "http://" + app.CurrentEnvironment.Region + "." + app.CurrentEnvironment.Host + ":" +
						app.CurrentEnvironment.Port + "/" + app.CurrentEnvironment.AccountID + "/" + subs.QueueName
				}
				queueArn := "arn:aws:sqs:" + app.CurrentEnvironment.Region + ":" + app.CurrentEnvironment.AccountID + ":" + subs.QueueName
				app.SyncQueues.Queues[subs.QueueName] = &app.Queue{
					Name:                subs.QueueName,
					TimeoutSecs:         app.CurrentEnvironment.QueueAttributeDefaults.VisibilityTimeout,
					Arn:                 queueArn,
					URL:                 queueUrl,
					ReceiveWaitTimeSecs: app.CurrentEnvironment.QueueAttributeDefaults.ReceiveMessageWaitTimeSeconds,
					IsFIFO:              app.HasFIFOQueueName(subs.QueueName),
=======
				var newSub *app.Subscription
				if strings.Contains(subs.Protocol, "http") {
					newSub = createHttpSubscription(subs)
				} else {
					//Queue does not exist yet, create it.
					newSub = createSqsSubscription(subs, topicArn)
>>>>>>> 7aca39ed
				}
				if subs.FilterPolicy != "" {
					filterPolicy := &app.FilterPolicy{}
					err = json.Unmarshal([]byte(subs.FilterPolicy), filterPolicy)
					if err != nil {
						log.Errorf("err: %s", err)
						return ports
					}
					newSub.FilterPolicy = filterPolicy
				}

				newTopic.Subscriptions = append(newTopic.Subscriptions, newSub)
			}

		}
		app.SyncTopics.Topics[topic.Name] = newTopic
	}

	app.SyncQueues.Unlock()
	app.SyncTopics.Unlock()

	return ports
}

func createHttpSubscription(configSubscription app.EnvSubsciption) *app.Subscription {
	newSub := &app.Subscription{EndPoint: configSubscription.EndPoint, Protocol: configSubscription.Protocol, TopicArn: configSubscription.TopicArn, Raw: configSubscription.Raw}
	subArn, _ := common.NewUUID()
	subArn = configSubscription.TopicArn + ":" + subArn
	newSub.SubscriptionArn = subArn
	return newSub
}

func createSqsSubscription(configSubscription app.EnvSubsciption, topicArn string) *app.Subscription {
	queueUrl := "http://" + app.CurrentEnvironment.Host + ":" + app.CurrentEnvironment.Port +
		"/" + app.CurrentEnvironment.AccountID + "/" + configSubscription.QueueName
	if app.CurrentEnvironment.Region != "" {
		queueUrl = "http://sqs." + app.CurrentEnvironment.Region + "." + app.CurrentEnvironment.Host + ":" +
			app.CurrentEnvironment.Port + "/" + app.CurrentEnvironment.AccountID + "/" + configSubscription.QueueName
	}
	queueArn := "arn:aws:sqs:" + app.CurrentEnvironment.Region + ":" + app.CurrentEnvironment.AccountID + ":" + configSubscription.QueueName
	app.SyncQueues.Queues[configSubscription.QueueName] = &app.Queue{
		Name:                configSubscription.QueueName,
		TimeoutSecs:         app.CurrentEnvironment.QueueAttributeDefaults.VisibilityTimeout,
		Arn:                 queueArn,
		URL:                 queueUrl,
		ReceiveWaitTimeSecs: app.CurrentEnvironment.QueueAttributeDefaults.ReceiveMessageWaitTimeSeconds,
		IsFIFO:              app.HasFIFOQueueName(configSubscription.QueueName),
	}
	qArn := app.SyncQueues.Queues[configSubscription.QueueName].Arn
	newSub := &app.Subscription{EndPoint: qArn, Protocol: "sqs", TopicArn: topicArn, Raw: configSubscription.Raw}
	subArn, _ := common.NewUUID()
	subArn = topicArn + ":" + subArn
	newSub.SubscriptionArn = subArn
	return newSub
}<|MERGE_RESOLUTION|>--- conflicted
+++ resolved
@@ -105,30 +105,12 @@
 
 		for _, subs := range topic.Subscriptions {
 			if _, ok := app.SyncQueues.Queues[subs.QueueName]; !ok {
-<<<<<<< HEAD
-				//Queue does not exist yet, create it.
-				queueUrl := "http://" + app.CurrentEnvironment.Host + ":" + app.CurrentEnvironment.Port +
-					"/" + app.CurrentEnvironment.AccountID + "/" + subs.QueueName
-				if app.CurrentEnvironment.Region != "" {
-					queueUrl = "http://" + app.CurrentEnvironment.Region + "." + app.CurrentEnvironment.Host + ":" +
-						app.CurrentEnvironment.Port + "/" + app.CurrentEnvironment.AccountID + "/" + subs.QueueName
-				}
-				queueArn := "arn:aws:sqs:" + app.CurrentEnvironment.Region + ":" + app.CurrentEnvironment.AccountID + ":" + subs.QueueName
-				app.SyncQueues.Queues[subs.QueueName] = &app.Queue{
-					Name:                subs.QueueName,
-					TimeoutSecs:         app.CurrentEnvironment.QueueAttributeDefaults.VisibilityTimeout,
-					Arn:                 queueArn,
-					URL:                 queueUrl,
-					ReceiveWaitTimeSecs: app.CurrentEnvironment.QueueAttributeDefaults.ReceiveMessageWaitTimeSeconds,
-					IsFIFO:              app.HasFIFOQueueName(subs.QueueName),
-=======
 				var newSub *app.Subscription
 				if strings.Contains(subs.Protocol, "http") {
 					newSub = createHttpSubscription(subs)
 				} else {
 					//Queue does not exist yet, create it.
 					newSub = createSqsSubscription(subs, topicArn)
->>>>>>> 7aca39ed
 				}
 				if subs.FilterPolicy != "" {
 					filterPolicy := &app.FilterPolicy{}
@@ -165,7 +147,7 @@
 	queueUrl := "http://" + app.CurrentEnvironment.Host + ":" + app.CurrentEnvironment.Port +
 		"/" + app.CurrentEnvironment.AccountID + "/" + configSubscription.QueueName
 	if app.CurrentEnvironment.Region != "" {
-		queueUrl = "http://sqs." + app.CurrentEnvironment.Region + "." + app.CurrentEnvironment.Host + ":" +
+		queueUrl = "http://" + app.CurrentEnvironment.Region + "." + app.CurrentEnvironment.Host + ":" +
 			app.CurrentEnvironment.Port + "/" + app.CurrentEnvironment.AccountID + "/" + configSubscription.QueueName
 	}
 	queueArn := "arn:aws:sqs:" + app.CurrentEnvironment.Region + ":" + app.CurrentEnvironment.AccountID + ":" + configSubscription.QueueName
