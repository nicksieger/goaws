Local:                              # Environment name that can be passed on the command line
  #     (i.e.: ./goaws [Local | Dev]  -- defaults to 'Local')
  Host: goaws.com                   # hostname of the goaws system  (for docker-compose this is the tag name of the container)
  # you can now use either 1 port for both sns and sqs or alternatively you can comment out Port and use SqsPort + SnsPort for compatibilyt with
  # yopa and (fage-sns + face-sqs).  If both ways are in the config file on the one "Port" will be used by GoAws
  Port: 4100                        # port to listen on.
  # SqsPort: 9324                     # alterante Sqs Port
  # SnsPort: 9292                     # alternate Sns Port
  Region: us-east-1
  AccountId: "100010001000"
  LogToFile: false                 # Log messages (true/false)
  LogFile: .st/goaws_messages.log  # Log filename (for message logging
  QueueAttributeDefaults:           # default attributes for all queues
    VisibilityTimeout: 30              # message visibility timeout
    ReceiveMessageWaitTimeSeconds: 0   # receive message max wait time
  Queues:                           # List of queues to create at startup
    - Name: local-queue1                # Queue name
    - Name: local-queue2                # Queue name
      ReceiveMessageWaitTimeSeconds: 20 # Queue receive message max wait time
  Topics:                           # List of topic to create at startup
    - Name: local-topic1            # Topic name - with some Subscriptions
      Subscriptions:                # List of Subscriptions to create for this topic (queues will be created as required)
        - QueueName: local-queue3   # Queue name
          Raw: false                # Raw message delivery (true/false)
        - QueueName: local-queue4   # Queue name
          Raw: true                 # Raw message delivery (true/false)
          #FilterPolicy: '{"foo": ["bar"]}' # Subscription's FilterPolicy, json object as a string
    - Name: sub-topic            # Topic name - with some Subscriptions
      Subscriptions:                # List of Subscriptions to create for this topic (queues will be created as required)
          - QueueName: local-queue1   # Queue name
            Raw: true                # Raw message delivery (true/false)
    - Name: local-topic2            # Topic name - no Subscriptions
<<<<<<< HEAD
  RandomLatency:                    # Parameters for introducing random latency into message queuing
    Min: 0                          # Desired latency in milliseconds, if min and max are zero, no latency will be applied.
    Max: 0                          # Desired latency in milliseconds
=======
    - Name: my_topic                # Topic name - http subscription
      Subscriptions:
        - Protocol: https
          EndPoint: https://enkrogwitfcgi.x.pipedream.net
          TopicArn: arn:aws:sns:us-east-1:000000000000:my_topic
          FilterPolicy: '{"event": ["my_event"]}'
          Raw: true
>>>>>>> 9436ebb1

Dev:                                # Another environment
  Host: localhost
  Port: 4100
  # SqsPort: 9324
  # SnsPort: 9292
  AccountId: "794373491471"
  LogToFile: false
  LogFile: ./goaws_messages.log
  Queues:
    - Name: dev-queue1
    - Name: dev-queue2
  Topics:
    - Name: dev-topic1
      Subscriptions:
        - QueueName: dev-queue3
          Raw: false
        - QueueName: dev-queue4
          Raw: true
    - Name: dev-topic2
<|MERGE_RESOLUTION|>--- conflicted
+++ resolved
@@ -30,11 +30,6 @@
           - QueueName: local-queue1   # Queue name
             Raw: true                # Raw message delivery (true/false)
     - Name: local-topic2            # Topic name - no Subscriptions
-<<<<<<< HEAD
-  RandomLatency:                    # Parameters for introducing random latency into message queuing
-    Min: 0                          # Desired latency in milliseconds, if min and max are zero, no latency will be applied.
-    Max: 0                          # Desired latency in milliseconds
-=======
     - Name: my_topic                # Topic name - http subscription
       Subscriptions:
         - Protocol: https
@@ -42,7 +37,9 @@
           TopicArn: arn:aws:sns:us-east-1:000000000000:my_topic
           FilterPolicy: '{"event": ["my_event"]}'
           Raw: true
->>>>>>> 9436ebb1
+  RandomLatency:                    # Parameters for introducing random latency into message queuing
+    Min: 0                          # Desired latency in milliseconds, if min and max are zero, no latency will be applied.
+    Max: 0                          # Desired latency in milliseconds
 
 Dev:                                # Another environment
   Host: localhost
