package gosqs

import (
	"context"
	"encoding/xml"
	"net/http"
	"net/http/httptest"
	"net/url"
	"reflect"
	"strings"
	"sync"
	"testing"
	"time"

	"github.com/p4tin/goaws/app"
)

func TestListQueues_POST_NoQueues(t *testing.T) {
	// Create a request to pass to our handler. We don't have any query parameters for now, so we'll
	// pass 'nil' as the third parameter.
	req, err := http.NewRequest("POST", "/", nil)
	if err != nil {
		t.Fatal(err)
	}

	// We create a ResponseRecorder (which satisfies http.ResponseWriter) to record the response.
	rr := httptest.NewRecorder()
	handler := http.HandlerFunc(ListQueues)

	// Our handlers satisfy http.Handler, so we can call their ServeHTTP method
	// directly and pass in our Request and ResponseRecorder.
	handler.ServeHTTP(rr, req)

	// Check the status code is what we expect.
	if status := rr.Code; status != http.StatusOK {
		t.Errorf("handler returned wrong status code: got %v want %v",
			status, http.StatusOK)
	}

	// Check the response body is what we expect.
	expected := "<ListQueuesResult></ListQueuesResult>"
	if !strings.Contains(rr.Body.String(), expected) {
		t.Errorf("handler returned unexpected body: got %v want %v",
			rr.Body.String(), expected)
	}
}

func TestListQueues_POST_Success(t *testing.T) {
	req, err := http.NewRequest("POST", "/", nil)
	if err != nil {
		t.Fatal(err)
	}

	rr := httptest.NewRecorder()
	handler := http.HandlerFunc(ListQueues)

	app.SyncQueues.Queues["foo"] = &app.Queue{Name: "foo", URL: "http://:/queue/foo"}
	app.SyncQueues.Queues["bar"] = &app.Queue{Name: "bar", URL: "http://:/queue/bar"}
	app.SyncQueues.Queues["foobar"] = &app.Queue{Name: "foobar", URL: "http://:/queue/foobar"}

	handler.ServeHTTP(rr, req)

	if status := rr.Code; status != http.StatusOK {
		t.Errorf("handler returned wrong status code: got %v want %v",
			status, http.StatusOK)
	}

	// Check the response body is what we expect.
	expected := "<QueueUrl>http://:/queue/bar</QueueUrl>"
	if !strings.Contains(rr.Body.String(), expected) {
		t.Errorf("handler returned unexpected body: got %v want %v",
			rr.Body.String(), expected)
	}

	// Filter lists by the given QueueNamePrefix
	form := url.Values{}
	form.Add("QueueNamePrefix", "fo")
	req, _ = http.NewRequest("POST", "/", nil)
	req.PostForm = form
	rr = httptest.NewRecorder()
	handler.ServeHTTP(rr, req)

	if status := rr.Code; status != http.StatusOK {
		t.Errorf("handler returned wrong status code: got %v want %v",
			status, http.StatusOK)
	}

	// Check the response body is what we expect.
	unexpected := "<QueueUrl>http://:/queue/bar</QueueUrl>"
	if strings.Contains(rr.Body.String(), unexpected) {
		t.Errorf("handler returned unexpected body: got %v",
			rr.Body.String())
	}

}

func TestCreateQueuehandler_POST_CreateQueue(t *testing.T) {
	// Create a request to pass to our handler. We don't have any query parameters for now, so we'll
	// pass 'nil' as the third parameter.
	req, err := http.NewRequest("POST", "/", nil)
	if err != nil {
		t.Fatal(err)
	}

	queueName := "UnitTestQueue1"
	form := url.Values{}
	form.Add("Action", "CreateQueue")
	form.Add("QueueName", "UnitTestQueue1")
	form.Add("Attribute.1.Name", "VisibilityTimeout")
	form.Add("Attribute.1.Value", "60")
	form.Add("Attribute.2.Name", "MaximumMessageSize")
	form.Add("Attribute.2.Value", "2048")
	req.PostForm = form

	// We create a ResponseRecorder (which satisfies http.ResponseWriter) to record the response.
	rr := httptest.NewRecorder()
	handler := http.HandlerFunc(CreateQueue)

	// Our handlers satisfy http.Handler, so we can call their ServeHTTP method
	// directly and pass in our Request and ResponseRecorder.
	handler.ServeHTTP(rr, req)

	// Check the status code is what we expect.
	if status := rr.Code; status != http.StatusOK {
		t.Errorf("handler returned wrong status code: got %v want %v",
			status, http.StatusOK)
	}

	// Check the response body is what we expect.
	expected := queueName
	if !strings.Contains(rr.Body.String(), expected) {
		t.Errorf("handler returned unexpected body: got %v want %v",
			rr.Body.String(), expected)
	}
	expectedQueue := &app.Queue{
		Name:        queueName,
		URL:         "http://://" + queueName,
		Arn:         "arn:aws:sqs:::" + queueName,
		TimeoutSecs: 60,
<<<<<<< HEAD
		MaximumMessageSize: 2048,
=======
		Duplicates:  make(map[string]time.Time),
>>>>>>> 3993d6ef
	}
	actualQueue := app.SyncQueues.Queues[queueName]
	if !reflect.DeepEqual(expectedQueue, actualQueue) {
		t.Fatalf("expected %+v, got %+v", expectedQueue, actualQueue)
	}
}

func TestCreateFIFOQueuehandler_POST_CreateQueue(t *testing.T) {
	req, err := http.NewRequest("POST", "/", nil)
	if err != nil {
		t.Fatal(err)
	}

	queueName := "UnitTestQueue1.fifo"
	form := url.Values{}
	form.Add("Action", "CreateQueue")
	form.Add("QueueName", "UnitTestQueue1.fifo")
	form.Add("Attribute.1.Name", "VisibilityTimeout")
	form.Add("Attribute.1.Value", "60")
	req.PostForm = form

	// We create a ResponseRecorder (which satisfies http.ResponseWriter) to record the response.
	rr := httptest.NewRecorder()
	handler := http.HandlerFunc(CreateQueue)

	// Our handlers satisfy http.Handler, so we can call their ServeHTTP method
	// directly and pass in our Request and ResponseRecorder.
	handler.ServeHTTP(rr, req)

	// Check the status code is what we expect.
	if status := rr.Code; status != http.StatusOK {
		t.Errorf("handler returned wrong status code: got %v want %v",
			status, http.StatusOK)
	}

	// Check the response body is what we expect.
	expected := queueName
	if !strings.Contains(rr.Body.String(), expected) {
		t.Errorf("handler returned unexpected body: got %v want %v",
			rr.Body.String(), expected)
	}
	expectedQueue := &app.Queue{
		Name:        queueName,
		URL:         "http://://" + queueName,
		Arn:         "arn:aws:sqs:::" + queueName,
		TimeoutSecs: 60,
		IsFIFO:      true,
		Duplicates:   make(map[string]time.Time),
	}
	actualQueue := app.SyncQueues.Queues[queueName]
	if !reflect.DeepEqual(expectedQueue, actualQueue) {
		t.Fatalf("expected %+v, got %+v", expectedQueue, actualQueue)
	}
}

func TestSendMessage_MaximumMessageSize_Success(t *testing.T) {
	req, err := http.NewRequest("POST", "/", nil)
	if err != nil {
		t.Fatal(err)
	}

	app.SyncQueues.Queues["test_max_message_size"] =
		&app.Queue{Name: "test_max_message_size", MaximumMessageSize: 100}

	form := url.Values{}
	form.Add("Action", "SendMessage")
	form.Add("QueueUrl", "http://localhost:4100/queue/test_max_message_size")
	form.Add("MessageBody", "test%20message%20body%201")
	form.Add("Version", "2012-11-05")
	req.PostForm = form

	// We create a ResponseRecorder (which satisfies http.ResponseWriter) to record the response.
	rr := httptest.NewRecorder()
	handler := http.HandlerFunc(SendMessage)

	// Our handlers satisfy http.Handler, so we can call their ServeHTTP method
	// directly and pass in our Request and ResponseRecorder.
	handler.ServeHTTP(rr, req)

	// Check the status code is what we expect.
	if status := rr.Code; status != http.StatusOK {
		t.Errorf("handler returned wrong status code: got %v want %v",
			status, http.StatusOK)
	}

	// Check the response body is what we expect.
	expected := "MD5OfMessageBody"
	if !strings.Contains(rr.Body.String(), expected) {
		t.Errorf("handler returned unexpected body: got %v want %v",
			rr.Body.String(), expected)
	}
}

func TestSendMessage_MaximumMessageSize_MessageTooBig(t *testing.T) {
	req, err := http.NewRequest("POST", "/", nil)
	if err != nil {
		t.Fatal(err)
	}

	app.SyncQueues.Queues["test_max_message_size"] =
		&app.Queue{Name: "test_max_message_size", MaximumMessageSize: 10}

	form := url.Values{}
	form.Add("Action", "SendMessage")
	form.Add("QueueUrl", "http://localhost:4100/queue/test_max_message_size")
	form.Add("MessageBody", "test%20message%20body%201")
	form.Add("Version", "2012-11-05")
	req.PostForm = form

	// We create a ResponseRecorder (which satisfies http.ResponseWriter) to record the response.
	rr := httptest.NewRecorder()
	handler := http.HandlerFunc(SendMessage)

	// Our handlers satisfy http.Handler, so we can call their ServeHTTP method
	// directly and pass in our Request and ResponseRecorder.
	handler.ServeHTTP(rr, req)

	// Check the status code is what we expect.
	if status := rr.Code; status != http.StatusBadRequest {
		t.Errorf("handler returned wrong status code: got %v want %v",
			status, http.StatusBadRequest)
	}

	// Check the response body is what we expect.
	expected := "MessageTooBig"
	if !strings.Contains(rr.Body.String(), expected) {
		t.Errorf("handler returned unexpected body: got %v want %v",
			rr.Body.String(), expected)
	}
}

func TestSendQueue_POST_NonExistant(t *testing.T) {
	// Create a request to pass to our handler. We don't have any query parameters for now, so we'll
	// pass 'nil' as the third parameter.
	req, err := http.NewRequest("POST", "/", nil)
	if err != nil {
		t.Fatal(err)
	}

	form := url.Values{}
	form.Add("Action", "SendMessage")
	form.Add("QueueUrl", "http://localhost:4100/queue/NON-EXISTANT")
	form.Add("MessageBody", "Test123")
	form.Add("Version", "2012-11-05")
	req.PostForm = form

	// We create a ResponseRecorder (which satisfies http.ResponseWriter) to record the response.
	rr := httptest.NewRecorder()
	handler := http.HandlerFunc(SendMessage)

	// Our handlers satisfy http.Handler, so we can call their ServeHTTP method
	// directly and pass in our Request and ResponseRecorder.
	handler.ServeHTTP(rr, req)

	// Check the status code is what we expect.
	if status := rr.Code; status != http.StatusBadRequest {
		t.Errorf("handler returned wrong status code: got %v want %v",
			status, http.StatusBadRequest)
	}

	// Check the response body is what we expect.
	expected := "NonExistentQueue"
	if !strings.Contains(rr.Body.String(), expected) {
		t.Errorf("handler returned unexpected body: got %v want %v",
			rr.Body.String(), expected)
	}
}

func TestSendMessageBatch_POST_QueueNotFound(t *testing.T) {
	req, err := http.NewRequest("POST", "/", nil)
	if err != nil {
		t.Fatal(err)
	}

	form := url.Values{}
	form.Add("Action", "SendMessageBatch")
	form.Add("QueueUrl", "http://localhost:4100/queue/testing")
	form.Add("SendMessageBatchRequestEntry.1.Id", "test_msg_001")
	form.Add("SendMessageBatchRequestEntry.1.MessageBody", "test%20message%20body%201")
	form.Add("SendMessageBatchRequestEntry.2.Id", "test_msg_002")
	form.Add("SendMessageBatchRequestEntry.2.MessageBody", "test%20message%20body%202")
	form.Add("Version", "2012-11-05")
	req.PostForm = form

	// We create a ResponseRecorder (which satisfies http.ResponseWriter) to record the response.
	rr := httptest.NewRecorder()
	handler := http.HandlerFunc(SendMessageBatch)

	// Our handlers satisfy http.Handler, so we can call their ServeHTTP method
	// directly and pass in our Request and ResponseRecorder.
	handler.ServeHTTP(rr, req)

	// Check the status code is what we expect.
	if status := rr.Code; status != http.StatusBadRequest {
		t.Errorf("handler returned wrong status code: got %v want %v",
			status, http.StatusBadRequest)
	}

	// Check the response body is what we expect.
	expected := "NonExistentQueue"
	if !strings.Contains(rr.Body.String(), expected) {
		t.Errorf("handler returned unexpected body: got %v want %v",
			rr.Body.String(), expected)
	}
}

func TestSendMessageBatch_POST_NoEntry(t *testing.T) {
	req, err := http.NewRequest("POST", "/", nil)
	if err != nil {
		t.Fatal(err)
	}

	app.SyncQueues.Queues["testing"] = &app.Queue{Name: "testing"}

	form := url.Values{}
	form.Add("Action", "SendMessageBatch")
	form.Add("QueueUrl", "http://localhost:4100/queue/testing")
	form.Add("Version", "2012-11-05")
	req.PostForm = form

	// We create a ResponseRecorder (which satisfies http.ResponseWriter) to record the response.
	rr := httptest.NewRecorder()
	handler := http.HandlerFunc(SendMessageBatch)

	// Our handlers satisfy http.Handler, so we can call their ServeHTTP method
	// directly and pass in our Request and ResponseRecorder.
	handler.ServeHTTP(rr, req)

	// Check the status code is what we expect.
	if status := rr.Code; status != http.StatusBadRequest {
		t.Errorf("handler returned wrong status code: got %v want %v",
			status, http.StatusBadRequest)
	}

	// Check the response body is what we expect.
	expected := "EmptyBatchRequest"
	if !strings.Contains(rr.Body.String(), expected) {
		t.Errorf("handler returned unexpected body: got %v want %v",
			rr.Body.String(), expected)
	}

	req, _ = http.NewRequest("POST", "/", nil)
	form.Add("SendMessageBatchRequestEntry", "")
	req.PostForm = form

	rr = httptest.NewRecorder()

	handler.ServeHTTP(rr, req)

	if status := rr.Code; status != http.StatusBadRequest {
		t.Errorf("handler returned wrong status code: got %v want %v",
			status, http.StatusBadRequest)
	}

	if !strings.Contains(rr.Body.String(), expected) {
		t.Errorf("handler returned unexpected body: got %v want %v",
			rr.Body.String(), expected)
	}
}

func TestSendMessageBatch_POST_IdNotDistinct(t *testing.T) {
	req, err := http.NewRequest("POST", "/", nil)
	if err != nil {
		t.Fatal(err)
	}

	app.SyncQueues.Queues["testing"] = &app.Queue{Name: "testing"}

	form := url.Values{}
	form.Add("Action", "SendMessageBatch")
	form.Add("QueueUrl", "http://localhost:4100/queue/testing")
	form.Add("SendMessageBatchRequestEntry.1.Id", "test_msg_001")
	form.Add("SendMessageBatchRequestEntry.1.MessageBody", "test%20message%20body%201")
	form.Add("SendMessageBatchRequestEntry.2.Id", "test_msg_001")
	form.Add("SendMessageBatchRequestEntry.2.MessageBody", "test%20message%20body%202")
	form.Add("Version", "2012-11-05")
	req.PostForm = form

	// We create a ResponseRecorder (which satisfies http.ResponseWriter) to record the response.
	rr := httptest.NewRecorder()
	handler := http.HandlerFunc(SendMessageBatch)

	// Our handlers satisfy http.Handler, so we can call their ServeHTTP method
	// directly and pass in our Request and ResponseRecorder.
	handler.ServeHTTP(rr, req)

	// Check the status code is what we expect.
	if status := rr.Code; status != http.StatusBadRequest {
		t.Errorf("handler returned wrong status code: got %v want %v",
			status, http.StatusBadRequest)
	}

	// Check the response body is what we expect.
	expected := "BatchEntryIdsNotDistinct"
	if !strings.Contains(rr.Body.String(), expected) {
		t.Errorf("handler returned unexpected body: got %v want %v",
			rr.Body.String(), expected)
	}
}

func TestSendMessageBatch_POST_TooManyEntries(t *testing.T) {
	req, err := http.NewRequest("POST", "/", nil)
	if err != nil {
		t.Fatal(err)
	}

	app.SyncQueues.Queues["testing"] = &app.Queue{Name: "testing"}

	form := url.Values{}
	form.Add("Action", "SendMessageBatch")
	form.Add("QueueUrl", "http://localhost:4100/queue/testing")
	form.Add("SendMessageBatchRequestEntry.1.Id", "test_msg_001")
	form.Add("SendMessageBatchRequestEntry.1.MessageBody", "test%20message%20body%201")
	form.Add("SendMessageBatchRequestEntry.2.Id", "test_msg_002")
	form.Add("SendMessageBatchRequestEntry.2.MessageBody", "test%20message%20body%202")
	form.Add("SendMessageBatchRequestEntry.3.Id", "test_msg_003")
	form.Add("SendMessageBatchRequestEntry.3.MessageBody", "test%20message%20body%202")
	form.Add("SendMessageBatchRequestEntry.4.Id", "test_msg_004")
	form.Add("SendMessageBatchRequestEntry.4.MessageBody", "test%20message%20body%202")
	form.Add("SendMessageBatchRequestEntry.5.Id", "test_msg_005")
	form.Add("SendMessageBatchRequestEntry.5.MessageBody", "test%20message%20body%202")
	form.Add("SendMessageBatchRequestEntry.6.Id", "test_msg_006")
	form.Add("SendMessageBatchRequestEntry.6.MessageBody", "test%20message%20body%202")
	form.Add("SendMessageBatchRequestEntry.7.Id", "test_msg_007")
	form.Add("SendMessageBatchRequestEntry.7.MessageBody", "test%20message%20body%202")
	form.Add("SendMessageBatchRequestEntry.8.Id", "test_msg_008")
	form.Add("SendMessageBatchRequestEntry.8.MessageBody", "test%20message%20body%202")
	form.Add("SendMessageBatchRequestEntry.9.Id", "test_msg_009")
	form.Add("SendMessageBatchRequestEntry.9.MessageBody", "test%20message%20body%202")
	form.Add("SendMessageBatchRequestEntry.10.Id", "test_msg_010")
	form.Add("SendMessageBatchRequestEntry.10.MessageBody", "test%20message%20body%202")
	form.Add("SendMessageBatchRequestEntry.11.Id", "test_msg_011")
	form.Add("SendMessageBatchRequestEntry.11.MessageBody", "test%20message%20body%202")
	form.Add("Version", "2012-11-05")
	req.PostForm = form

	// We create a ResponseRecorder (which satisfies http.ResponseWriter) to record the response.
	rr := httptest.NewRecorder()
	handler := http.HandlerFunc(SendMessageBatch)

	// Our handlers satisfy http.Handler, so we can call their ServeHTTP method
	// directly and pass in our Request and ResponseRecorder.
	handler.ServeHTTP(rr, req)

	// Check the status code is what we expect.
	if status := rr.Code; status != http.StatusBadRequest {
		t.Errorf("handler returned wrong status code: got %v want %v",
			status, http.StatusBadRequest)
	}

	// Check the response body is what we expect.
	expected := "TooManyEntriesInBatchRequest"
	if !strings.Contains(rr.Body.String(), expected) {
		t.Errorf("handler returned unexpected body: got %v want %v",
			rr.Body.String(), expected)
	}
}

func TestSendMessageBatch_POST_Success(t *testing.T) {
	req, err := http.NewRequest("POST", "/", nil)
	if err != nil {
		t.Fatal(err)
	}

	app.SyncQueues.Queues["testing"] = &app.Queue{Name: "testing"}

	form := url.Values{}
	form.Add("Action", "SendMessageBatch")
	form.Add("QueueUrl", "http://localhost:4100/queue/testing")
	form.Add("SendMessageBatchRequestEntry.1.Id", "test_msg_001")
	form.Add("SendMessageBatchRequestEntry.1.MessageBody", "test%20message%20body%201")
	form.Add("SendMessageBatchRequestEntry.2.Id", "test_msg_002")
	form.Add("SendMessageBatchRequestEntry.2.MessageBody", "test%20message%20body%202")
	form.Add("SendMessageBatchRequestEntry.2.MessageAttribute.1.Name", "test_attribute_name_1")
	form.Add("SendMessageBatchRequestEntry.2.MessageAttribute.1.Value.StringValue", "test_attribute_value_1")
	form.Add("SendMessageBatchRequestEntry.2.MessageAttribute.1.Value.DataType", "String")
	form.Add("Version", "2012-11-05")
	req.PostForm = form

	// We create a ResponseRecorder (which satisfies http.ResponseWriter) to record the response.
	rr := httptest.NewRecorder()
	handler := http.HandlerFunc(SendMessageBatch)

	// Our handlers satisfy http.Handler, so we can call their ServeHTTP method
	// directly and pass in our Request and ResponseRecorder.
	handler.ServeHTTP(rr, req)

	// Check the status code is what we expect.
	if status := rr.Code; status != http.StatusOK {
		t.Errorf("handler returned wrong status code: got \n%v want %v",
			status, http.StatusOK)
	}

	// Check the response body is what we expect.
	expected := "<MD5OfMessageBody>1c538b76fce1a234bce865025c02b042</MD5OfMessageBody>"
	if !strings.Contains(rr.Body.String(), expected) {
		t.Errorf("handler returned unexpected body: got %v want %v",
			rr.Body.String(), expected)
	}
}

func TestSendMessageBatchToFIFOQueue_POST_Success(t *testing.T) {
	req, err := http.NewRequest("POST", "/", nil)
	if err != nil {
		t.Fatal(err)
	}

	app.SyncQueues.Queues["testing.fifo"] = &app.Queue{
		Name:   "testing.fifo",
		IsFIFO: true,
	}

	form := url.Values{}
	form.Add("Action", "SendMessageBatch")
	form.Add("QueueUrl", "http://localhost:4100/queue/testing.fifo")
	form.Add("SendMessageBatchRequestEntry.1.Id", "test_msg_001")
	form.Add("SendMessageBatchRequestEntry.1.MessageGroupId", "GROUP-X")
	form.Add("SendMessageBatchRequestEntry.1.MessageBody", "test%20message%20body%201")
	form.Add("SendMessageBatchRequestEntry.2.Id", "test_msg_002")
	form.Add("SendMessageBatchRequestEntry.2.MessageGroupId", "GROUP-X")
	form.Add("SendMessageBatchRequestEntry.2.MessageBody", "test%20message%20body%202")
	form.Add("SendMessageBatchRequestEntry.2.MessageAttribute.1.Name", "test_attribute_name_1")
	form.Add("SendMessageBatchRequestEntry.2.MessageAttribute.1.Value.StringValue", "test_attribute_value_1")
	form.Add("SendMessageBatchRequestEntry.2.MessageAttribute.1.Value.DataType", "String")
	form.Add("Version", "2012-11-05")
	req.PostForm = form

	// We create a ResponseRecorder (which satisfies http.ResponseWriter) to record the response.
	rr := httptest.NewRecorder()
	handler := http.HandlerFunc(SendMessageBatch)

	// Our handlers satisfy http.Handler, so we can call their ServeHTTP method
	// directly and pass in our Request and ResponseRecorder.
	handler.ServeHTTP(rr, req)

	// Check the status code is what we expect.
	if status := rr.Code; status != http.StatusOK {
		t.Errorf("handler returned wrong status code: got \n%v want %v",
			status, http.StatusOK)
	}

	// Check the response body is what we expect.
	expected := "<MD5OfMessageBody>1c538b76fce1a234bce865025c02b042</MD5OfMessageBody>"
	if !strings.Contains(rr.Body.String(), expected) {
		t.Errorf("handler returned unexpected body: got %v want %v",
			rr.Body.String(), expected)
	}
}

func TestChangeMessageVisibility_POST_SUCCESS(t *testing.T) {
	req, err := http.NewRequest("POST", "/", nil)
	if err != nil {
		t.Fatal(err)
	}

	app.SyncQueues.Queues["testing"] = &app.Queue{Name: "testing"}
	app.SyncQueues.Queues["testing"].Messages = []app.Message{{
		MessageBody:   []byte("test1"),
		ReceiptHandle: "123",
	}}

	form := url.Values{}
	form.Add("Action", "ChangeMessageVisibility")
	form.Add("QueueUrl", "http://localhost:4100/queue/testing")
	form.Add("VisibilityTimeout", "0")
	form.Add("ReceiptHandle", "123")
	form.Add("Version", "2012-11-05")
	req.PostForm = form

	// We create a ResponseRecorder (which satisfies http.ResponseWriter) to record the response.
	rr := httptest.NewRecorder()
	handler := http.HandlerFunc(ChangeMessageVisibility)

	// Our handlers satisfy http.Handler, so we can call their ServeHTTP method
	// directly and pass in our Request and ResponseRecorder.
	handler.ServeHTTP(rr, req)

	// Check the status code is what we expect.
	if status := rr.Code; status != http.StatusOK {
		t.Errorf("handler returned wrong status code: got \n%v want %v",
			status, http.StatusOK)
	}

	// Check the response body is what we expect.
	expected := `<ChangeMessageVisibilityResult xmlns="http://queue.amazonaws.com/doc/2012-11-05/">`
	if !strings.Contains(rr.Body.String(), expected) {
		t.Errorf("handler returned unexpected body: got %v want %v",
			rr.Body.String(), expected)
	}
}

func TestRequeueing_VisibilityTimeoutExpires(t *testing.T) {
	done := make(chan struct{}, 0)
	go PeriodicTasks(1*time.Second, done)

	// create a queue
	req, err := http.NewRequest("POST", "/", nil)
	if err != nil {
		t.Fatal(err)
	}

	form := url.Values{}
	form.Add("Action", "CreateQueue")
	form.Add("QueueName", "requeue")
	form.Add("Attribute.1.Name", "VisibilityTimeout")
	form.Add("Attribute.1.Value", "1")
	form.Add("Version", "2012-11-05")
	req.PostForm = form

	rr := httptest.NewRecorder()
	http.HandlerFunc(CreateQueue).ServeHTTP(rr, req)

	if status := rr.Code; status != http.StatusOK {
		t.Errorf("handler returned wrong status code: got \n%v want %v",
			status, http.StatusOK)
	}

	// send a message
	req, err = http.NewRequest("POST", "/", nil)
	if err != nil {
		t.Fatal(err)
	}

	form = url.Values{}
	form.Add("Action", "SendMessage")
	form.Add("QueueUrl", "http://localhost:4100/queue/requeue")
	form.Add("MessageBody", "1")
	form.Add("Version", "2012-11-05")
	req.PostForm = form

	rr = httptest.NewRecorder()
	http.HandlerFunc(SendMessage).ServeHTTP(rr, req)

	if status := rr.Code; status != http.StatusOK {
		t.Errorf("handler returned wrong status code: got \n%v want %v",
			status, http.StatusOK)
	}

	// receive message
	req, err = http.NewRequest("POST", "/", nil)
	if err != nil {
		t.Fatal(err)
	}

	form = url.Values{}
	form.Add("Action", "ReceiveMessage")
	form.Add("QueueUrl", "http://localhost:4100/queue/requeue")
	form.Add("Version", "2012-11-05")
	req.PostForm = form

	rr = httptest.NewRecorder()
	http.HandlerFunc(ReceiveMessage).ServeHTTP(rr, req)

	if status := rr.Code; status != http.StatusOK {
		t.Errorf("handler returned wrong status code: got \n%v want %v",
			status, http.StatusOK)
	}
	if ok := strings.Contains(rr.Body.String(), "<Message>"); !ok {
		t.Fatal("handler should return a message")
	}

	// try to receive another message.
	req, err = http.NewRequest("POST", "/", nil)
	if err != nil {
		t.Fatal(err)
	}

	form = url.Values{}
	form.Add("Action", "ReceiveMessage")
	form.Add("QueueUrl", "http://localhost:4100/queue/requeue")
	form.Add("Version", "2012-11-05")
	req.PostForm = form

	rr = httptest.NewRecorder()
	http.HandlerFunc(ReceiveMessage).ServeHTTP(rr, req)

	if status := rr.Code; status != http.StatusOK {
		t.Errorf("handler returned wrong status code: got \n%v want %v",
			status, http.StatusOK)
	}
	if ok := strings.Contains(rr.Body.String(), "<Message>"); ok {
		t.Fatal("handler should not return a message")
	}
	time.Sleep(2 * time.Second)

	// message needs to be requeued
	req, err = http.NewRequest("POST", "/", nil)
	if err != nil {
		t.Fatal(err)
	}

	form = url.Values{}
	form.Add("Action", "ReceiveMessage")
	form.Add("QueueUrl", "http://localhost:4100/queue/requeue")
	form.Add("Version", "2012-11-05")
	req.PostForm = form

	rr = httptest.NewRecorder()
	http.HandlerFunc(ReceiveMessage).ServeHTTP(rr, req)

	if status := rr.Code; status != http.StatusOK {
		t.Errorf("handler returned wrong status code: got \n%v want %v",
			status, http.StatusOK)
	}
	if ok := strings.Contains(rr.Body.String(), "<Message>"); !ok {
		t.Fatal("handler should return a message")
	}
	done <- struct{}{}
}

func TestRequeueing_ResetVisibilityTimeout(t *testing.T) {
	done := make(chan struct{}, 0)
	go PeriodicTasks(1*time.Second, done)

	// create a queue
	req, err := http.NewRequest("POST", "/", nil)
	if err != nil {
		t.Fatal(err)
	}

	form := url.Values{}
	form.Add("Action", "CreateQueue")
	form.Add("QueueName", "requeue-reset")
	form.Add("Attribute.1.Name", "VisibilityTimeout")
	form.Add("Attribute.1.Value", "10")
	form.Add("Version", "2012-11-05")
	req.PostForm = form

	rr := httptest.NewRecorder()
	http.HandlerFunc(CreateQueue).ServeHTTP(rr, req)

	if status := rr.Code; status != http.StatusOK {
		t.Errorf("handler returned wrong status code: got \n%v want %v",
			status, http.StatusOK)
	}

	// send a message
	req, err = http.NewRequest("POST", "/", nil)
	if err != nil {
		t.Fatal(err)
	}

	form = url.Values{}
	form.Add("Action", "SendMessage")
	form.Add("QueueUrl", "http://localhost:4100/queue/requeue-reset")
	form.Add("MessageBody", "1")
	form.Add("Version", "2012-11-05")
	req.PostForm = form

	rr = httptest.NewRecorder()
	http.HandlerFunc(SendMessage).ServeHTTP(rr, req)

	if status := rr.Code; status != http.StatusOK {
		t.Errorf("handler returned wrong status code: got \n%v want %v",
			status, http.StatusOK)
	}

	// receive message
	req, err = http.NewRequest("POST", "/", nil)
	if err != nil {
		t.Fatal(err)
	}

	form = url.Values{}
	form.Add("Action", "ReceiveMessage")
	form.Add("QueueUrl", "http://localhost:4100/queue/requeue-reset")
	form.Add("Version", "2012-11-05")
	req.PostForm = form

	rr = httptest.NewRecorder()
	http.HandlerFunc(ReceiveMessage).ServeHTTP(rr, req)

	if status := rr.Code; status != http.StatusOK {
		t.Errorf("handler returned wrong status code: got \n%v want %v",
			status, http.StatusOK)
	}
	if ok := strings.Contains(rr.Body.String(), "<Message>"); !ok {
		t.Fatal("handler should return a message")
	}

	resp := app.ReceiveMessageResponse{}
	err = xml.Unmarshal(rr.Body.Bytes(), &resp)
	if err != nil {
		t.Fatalf("unexpected unmarshal error: %s", err)
	}
	receiptHandle := resp.Result.Message[0].ReceiptHandle

	// try to receive another message.
	req, err = http.NewRequest("POST", "/", nil)
	if err != nil {
		t.Fatal(err)
	}

	form = url.Values{}
	form.Add("Action", "ReceiveMessage")
	form.Add("QueueUrl", "http://localhost:4100/queue/requeue-reset")
	form.Add("Version", "2012-11-05")
	req.PostForm = form

	rr = httptest.NewRecorder()
	http.HandlerFunc(ReceiveMessage).ServeHTTP(rr, req)

	if status := rr.Code; status != http.StatusOK {
		t.Errorf("handler returned wrong status code: got \n%v want %v",
			status, http.StatusOK)
	}
	if ok := strings.Contains(rr.Body.String(), "<Message>"); ok {
		t.Fatal("handler should not return a message")
	}

	// reset message visibility timeout to requeue it
	req, err = http.NewRequest("POST", "/", nil)
	if err != nil {
		t.Fatal(err)
	}

	form = url.Values{}
	form.Add("Action", "ChangeMessageVisibility")
	form.Add("QueueUrl", "http://localhost:4100/queue/requeue-reset")
	form.Add("VisibilityTimeout", "0")
	form.Add("ReceiptHandle", receiptHandle)
	form.Add("Version", "2012-11-05")
	req.PostForm = form

	rr = httptest.NewRecorder()
	http.HandlerFunc(ChangeMessageVisibility).ServeHTTP(rr, req)

	// Check the status code is what we expect.
	if status := rr.Code; status != http.StatusOK {
		t.Errorf("handler returned wrong status code: got \n%v want %v",
			status, http.StatusOK)
	}

	// message needs to be requeued
	req, err = http.NewRequest("POST", "/", nil)
	if err != nil {
		t.Fatal(err)
	}

	form = url.Values{}
	form.Add("Action", "ReceiveMessage")
	form.Add("QueueUrl", "http://localhost:4100/queue/requeue-reset")
	form.Add("Version", "2012-11-05")
	req.PostForm = form

	rr = httptest.NewRecorder()
	http.HandlerFunc(ReceiveMessage).ServeHTTP(rr, req)

	if status := rr.Code; status != http.StatusOK {
		t.Errorf("handler returned wrong status code: got \n%v want %v",
			status, http.StatusOK)
	}
	if ok := strings.Contains(rr.Body.String(), "<Message>"); !ok {
		t.Fatal("handler should return a message")
	}
	done <- struct{}{}
}

func TestDeadLetterQueue(t *testing.T) {
	done := make(chan struct{}, 0)
	go PeriodicTasks(1*time.Second, done)

	// create a queue
	req, err := http.NewRequest("POST", "/", nil)
	if err != nil {
		t.Fatal(err)
	}
	deadLetterQueue := &app.Queue{
		Name:     "failed-messages",
		Messages: []app.Message{},
	}
	app.SyncQueues.Lock()
	app.SyncQueues.Queues["failed-messages"] = deadLetterQueue
	app.SyncQueues.Unlock()
	form := url.Values{}
	form.Add("Action", "CreateQueue")
	form.Add("QueueName", "testing-deadletter")
	form.Add("Attribute.1.Name", "VisibilityTimeout")
	form.Add("Attribute.1.Value", "1")
	form.Add("Attribute.2.Name", "RedrivePolicy")
	form.Add("Attribute.2.Value", `{"maxReceiveCount": 1, "deadLetterTargetArn":"arn:aws:sqs::000000000000:failed-messages"}`)
	form.Add("Version", "2012-11-05")
	req.PostForm = form

	rr := httptest.NewRecorder()
	http.HandlerFunc(CreateQueue).ServeHTTP(rr, req)

	if status := rr.Code; status != http.StatusOK {
		t.Errorf("handler returned wrong status code: got \n%v want %v",
			status, http.StatusOK)
	}

	// send a message
	req, err = http.NewRequest("POST", "/", nil)
	if err != nil {
		t.Fatal(err)
	}

	form = url.Values{}
	form.Add("Action", "SendMessage")
	form.Add("QueueUrl", "http://localhost:4100/queue/testing-deadletter")
	form.Add("MessageBody", "1")
	form.Add("Version", "2012-11-05")
	req.PostForm = form

	rr = httptest.NewRecorder()
	http.HandlerFunc(SendMessage).ServeHTTP(rr, req)

	if status := rr.Code; status != http.StatusOK {
		t.Errorf("handler returned wrong status code: got \n%v want %v",
			status, http.StatusOK)
	}

	// receive message
	req, err = http.NewRequest("POST", "/", nil)
	if err != nil {
		t.Fatal(err)
	}

	form = url.Values{}
	form.Add("Action", "ReceiveMessage")
	form.Add("QueueUrl", "http://localhost:4100/queue/testing-deadletter")
	form.Add("Version", "2012-11-05")
	req.PostForm = form

	rr = httptest.NewRecorder()
	http.HandlerFunc(ReceiveMessage).ServeHTTP(rr, req)

	if status := rr.Code; status != http.StatusOK {
		t.Errorf("handler returned wrong status code: got \n%v want %v",
			status, http.StatusOK)
	}
	if ok := strings.Contains(rr.Body.String(), "<Message>"); !ok {
		t.Fatal("handler should return a message")
	}

	time.Sleep(2 * time.Second)

	// receive the message one more time
	req, err = http.NewRequest("POST", "/", nil)
	if err != nil {
		t.Fatal(err)
	}

	req.PostForm = form

	rr = httptest.NewRecorder()
	http.HandlerFunc(ReceiveMessage).ServeHTTP(rr, req)

	if status := rr.Code; status != http.StatusOK {
		t.Errorf("handler returned wrong status code: got \n%v want %v",
			status, http.StatusOK)
	}
	if ok := strings.Contains(rr.Body.String(), "<Message>"); !ok {
		t.Fatal("handler should return a message")
	}
	time.Sleep(2 * time.Second)

	// another receive attempt
	req, err = http.NewRequest("POST", "/", nil)
	if err != nil {
		t.Fatal(err)
	}

	req.PostForm = form

	rr = httptest.NewRecorder()
	http.HandlerFunc(ReceiveMessage).ServeHTTP(rr, req)

	if status := rr.Code; status != http.StatusOK {
		t.Errorf("handler returned wrong status code: got \n%v want %v",
			status, http.StatusOK)
	}
	if ok := strings.Contains(rr.Body.String(), "<Message>"); ok {
		t.Fatal("handler should not return a message")
	}
	if len(deadLetterQueue.Messages) == 0 {
		t.Fatal("expected a message")
	}

}

func TestReceiveMessageWaitTimeEnforced(t *testing.T) {
	// create a queue
	req, err := http.NewRequest("POST", "/", nil)
	if err != nil {
		t.Fatal(err)
	}
	form := url.Values{}
	form.Add("Action", "CreateQueue")
	form.Add("QueueName", "waiting-queue")
	form.Add("Attribute.1.Name", "ReceiveMessageWaitTimeSeconds")
	form.Add("Attribute.1.Value", "2")
	form.Add("Version", "2012-11-05")
	req.PostForm = form

	rr := httptest.NewRecorder()
	http.HandlerFunc(CreateQueue).ServeHTTP(rr, req)

	if status := rr.Code; status != http.StatusOK {
		t.Errorf("handler returned wrong status code: got \n%v want %v",
			status, http.StatusOK)
	}

	// receive message ensure delay
	req, err = http.NewRequest("POST", "/", nil)
	if err != nil {
		t.Fatal(err)
	}

	form = url.Values{}
	form.Add("Action", "ReceiveMessage")
	form.Add("QueueUrl", "http://localhost:4100/queue/waiting-queue")
	form.Add("Version", "2012-11-05")
	req.PostForm = form

	rr = httptest.NewRecorder()

	start := time.Now()
	http.HandlerFunc(ReceiveMessage).ServeHTTP(rr, req)
	elapsed := time.Since(start)

	if status := rr.Code; status != http.StatusOK {
		t.Errorf("handler returned wrong status code: got \n%v want %v",
			status, http.StatusOK)
	}
	if ok := strings.Contains(rr.Body.String(), "<Message>"); ok {
		t.Fatal("handler should not return a message")
	}
	if elapsed < 2*time.Second {
		t.Fatal("handler didn't wait ReceiveMessageWaitTimeSeconds")
	}

	// send a message
	req, err = http.NewRequest("POST", "/", nil)
	if err != nil {
		t.Fatal(err)
	}

	form = url.Values{}
	form.Add("Action", "SendMessage")
	form.Add("QueueUrl", "http://localhost:4100/queue/waiting-queue")
	form.Add("MessageBody", "1")
	form.Add("Version", "2012-11-05")
	req.PostForm = form

	rr = httptest.NewRecorder()
	http.HandlerFunc(SendMessage).ServeHTTP(rr, req)

	if status := rr.Code; status != http.StatusOK {
		t.Errorf("handler returned wrong status code: got \n%v want %v",
			status, http.StatusOK)
	}

	// receive message
	req, err = http.NewRequest("POST", "/", nil)
	if err != nil {
		t.Fatal(err)
	}

	form = url.Values{}
	form.Add("Action", "ReceiveMessage")
	form.Add("QueueUrl", "http://localhost:4100/queue/waiting-queue")
	form.Add("Version", "2012-11-05")
	req.PostForm = form

	rr = httptest.NewRecorder()

	start = time.Now()
	http.HandlerFunc(ReceiveMessage).ServeHTTP(rr, req)
	elapsed = time.Since(start)

	if status := rr.Code; status != http.StatusOK {
		t.Errorf("handler returned wrong status code: got \n%v want %v",
			status, http.StatusOK)
	}
	if ok := strings.Contains(rr.Body.String(), "<Message>"); !ok {
		t.Fatal("handler should return a message")
	}
	if elapsed > 1*time.Second {
		t.Fatal("handler waited when message was available, expected not to wait")
	}
}
func TestReceiveMessage_CanceledByClient(t *testing.T) {
	// create a queue
	req, err := http.NewRequest("POST", "/", nil)
	if err != nil {
		t.Fatal(err)
	}
	form := url.Values{}
	form.Add("Action", "CreateQueue")
	form.Add("QueueName", "cancel-queue")
	form.Add("Attribute.1.Name", "ReceiveMessageWaitTimeSeconds")
	form.Add("Attribute.1.Value", "20")
	form.Add("Version", "2012-11-05")
	req.PostForm = form

	rr := httptest.NewRecorder()
	http.HandlerFunc(CreateQueue).ServeHTTP(rr, req)

	var wg sync.WaitGroup
	ctx, cancelReceive := context.WithCancel(context.Background())

	wg.Add(1)
	go func() {
		defer wg.Done()
		// receive message (that will be canceled)
		req, err := http.NewRequest("POST", "/", nil)
		req = req.WithContext(ctx)
		if err != nil {
			t.Fatal(err)
		}

		form := url.Values{}
		form.Add("Action", "ReceiveMessage")
		form.Add("QueueUrl", "http://localhost:4100/queue/cancel-queue")
		form.Add("Version", "2012-11-05")
		req.PostForm = form

		rr := httptest.NewRecorder()
		http.HandlerFunc(ReceiveMessage).ServeHTTP(rr, req)

		if status := rr.Code; status != http.StatusOK {
			t.Errorf("handler returned wrong status code: got \n%v want %v",
				status, http.StatusOK)
		}

		if ok := strings.Contains(rr.Body.String(), "12345"); ok {
			t.Fatal("expecting this ReceiveMessage() to not pickup this message as it should canceled before the Send()")
		}
	}()
	time.Sleep(100 * time.Millisecond) // let enought time for the Receive go to wait mode
	cancelReceive()                    // cancel the first ReceiveMessage(), make sure it will not pickup the sent message below
	time.Sleep(5 * time.Millisecond)

	// send a message
	req, err = http.NewRequest("POST", "/", nil)
	if err != nil {
		t.Fatal(err)
	}

	form = url.Values{}
	form.Add("Action", "SendMessage")
	form.Add("QueueUrl", "http://localhost:4100/queue/cancel-queue")
	form.Add("MessageBody", "12345")
	form.Add("Version", "2012-11-05")
	req.PostForm = form

	rr = httptest.NewRecorder()
	http.HandlerFunc(SendMessage).ServeHTTP(rr, req)

	if status := rr.Code; status != http.StatusOK {
		t.Errorf("handler returned wrong status code: got \n%v want %v",
			status, http.StatusOK)
	}

	// receive message
	req, err = http.NewRequest("POST", "/", nil)
	if err != nil {
		t.Fatal(err)
	}

	form = url.Values{}
	form.Add("Action", "ReceiveMessage")
	form.Add("QueueUrl", "http://localhost:4100/queue/cancel-queue")
	form.Add("Version", "2012-11-05")
	req.PostForm = form

	rr = httptest.NewRecorder()

	start := time.Now()
	http.HandlerFunc(ReceiveMessage).ServeHTTP(rr, req)
	elapsed := time.Since(start)

	if status := rr.Code; status != http.StatusOK {
		t.Errorf("handler returned wrong status code: got \n%v want %v",
			status, http.StatusOK)
	}
	if ok := strings.Contains(rr.Body.String(), "12345"); !ok {
		t.Fatal("handler should return a message")
	}
	if elapsed > 1*time.Second {
		t.Fatal("handler waited when message was available, expected not to wait")
	}

	if timedout := waitTimeout(&wg, 2*time.Second); timedout {
		t.Errorf("expected ReceiveMessage() in goroutine to exit quickly due to cancelReceive() called")
	}
}

func TestReceiveMessage_WithConcurrentDeleteQueue(t *testing.T) {
	// create a queue
	req, err := http.NewRequest("POST", "/", nil)
	if err != nil {
		t.Fatal(err)
	}
	form := url.Values{}
	form.Add("Action", "CreateQueue")
	form.Add("QueueName", "waiting-queue")
	form.Add("Attribute.1.Name", "ReceiveMessageWaitTimeSeconds")
	form.Add("Attribute.1.Value", "1")
	form.Add("Version", "2012-11-05")
	req.PostForm = form

	rr := httptest.NewRecorder()
	http.HandlerFunc(CreateQueue).ServeHTTP(rr, req)

	if status := rr.Code; status != http.StatusOK {
		t.Errorf("handler returned wrong status code: got \n%v want %v",
			status, http.StatusOK)
	}

	var wg sync.WaitGroup

	wg.Add(1)
	go func() {
		defer wg.Done()
		// receive message
		req, err := http.NewRequest("POST", "/", nil)
		if err != nil {
			t.Fatal(err)
		}

		form := url.Values{}
		form.Add("Action", "ReceiveMessage")
		form.Add("QueueUrl", "http://localhost:4100/queue/waiting-queue")
		form.Add("Version", "2012-11-05")
		req.PostForm = form

		rr := httptest.NewRecorder()

		http.HandlerFunc(ReceiveMessage).ServeHTTP(rr, req)

		// Check the status code is what we expect.
		if status := rr.Code; status != http.StatusBadRequest {
			t.Errorf("handler returned wrong status code: got %v want %v",
				status, http.StatusBadRequest)
		}

		// Check the response body is what we expect.
		expected := "QueueNotFound"
		if !strings.Contains(rr.Body.String(), "Not Found") {
			t.Errorf("handler returned unexpected body: got %v want %v",
				rr.Body.String(), expected)
		}
	}()

	wg.Add(1)
	go func() {
		defer wg.Done()
		time.Sleep(10 * time.Millisecond) // 10ms to let the ReceiveMessage() block
		// delete queue message
		req, err := http.NewRequest("POST", "/", nil)
		if err != nil {
			t.Fatal(err)
		}
		form := url.Values{}
		form.Add("Action", "DeleteQueue")
		form.Add("QueueUrl", "http://localhost:4100/queue/waiting-queue")
		form.Add("Version", "2012-11-05")
		req.PostForm = form

		rr := httptest.NewRecorder()
		http.HandlerFunc(DeleteQueue).ServeHTTP(rr, req)

		if status := rr.Code; status != http.StatusOK {
			t.Errorf("handler returned wrong status code: got \n%v want %v",
				status, http.StatusOK)
		}
	}()

	if timedout := waitTimeout(&wg, 2*time.Second); timedout {
		t.Errorf("concurrent handlers timeout, expecting both to return within timeout")
	}

}

func TestSetQueueAttributes_POST_QueueNotFound(t *testing.T) {
	req, err := http.NewRequest("POST", "/", nil)
	if err != nil {
		t.Fatal(err)
	}

	form := url.Values{}
	form.Add("Action", "SetQueueAttributes")
	form.Add("QueueUrl", "http://localhost:4100/queue/not-existing")
	form.Add("Version", "2012-11-05")
	req.PostForm = form

	// We create a ResponseRecorder (which satisfies http.ResponseWriter) to record the response.
	rr := httptest.NewRecorder()
	handler := http.HandlerFunc(SetQueueAttributes)

	// Our handlers satisfy http.Handler, so we can call their ServeHTTP method
	// directly and pass in our Request and ResponseRecorder.
	handler.ServeHTTP(rr, req)

	// Check the status code is what we expect.
	if status := rr.Code; status != http.StatusBadRequest {
		t.Errorf("handler returned wrong status code: got %v want %v",
			status, http.StatusBadRequest)
	}

	// Check the response body is what we expect.
	expected := "NonExistentQueue"
	if !strings.Contains(rr.Body.String(), expected) {
		t.Errorf("handler returned unexpected body: got %v want %v",
			rr.Body.String(), expected)
	}
}

func TestSendingAndReceivingFromFIFOQueueReturnsSameMessageOnError(t *testing.T) {
	done := make(chan struct{}, 0)
	go PeriodicTasks(1*time.Second, done)

	// create a queue
	req, err := http.NewRequest("POST", "/", nil)
	if err != nil {
		t.Fatal(err)
	}

	form := url.Values{}
	form.Add("Action", "CreateQueue")
	form.Add("QueueName", "requeue-reset.fifo")
	form.Add("Attribute.1.Name", "VisibilityTimeout")
	form.Add("Attribute.1.Value", "2")
	form.Add("Version", "2012-11-05")
	req.PostForm = form

	rr := httptest.NewRecorder()
	http.HandlerFunc(CreateQueue).ServeHTTP(rr, req)

	if status := rr.Code; status != http.StatusOK {
		t.Errorf("handler returned wrong status code: got \n%v want %v",
			status, http.StatusOK)
	}

	// send a message
	req, err = http.NewRequest("POST", "/", nil)
	if err != nil {
		t.Fatal(err)
	}

	form = url.Values{}
	form.Add("Action", "SendMessage")
	form.Add("QueueUrl", "http://localhost:4100/queue/requeue-reset.fifo")
	form.Add("MessageBody", "1")
	form.Add("MessageGroupId", "GROUP-X")
	form.Add("Version", "2012-11-05")
	req.PostForm = form

	rr = httptest.NewRecorder()
	http.HandlerFunc(SendMessage).ServeHTTP(rr, req)

	if status := rr.Code; status != http.StatusOK {
		t.Errorf("handler returned wrong status code: got \n%v want %v",
			status, http.StatusOK)
	}

	// send a message
	req, err = http.NewRequest("POST", "/", nil)
	if err != nil {
		t.Fatal(err)
	}

	form = url.Values{}
	form.Add("Action", "SendMessage")
	form.Add("QueueUrl", "http://localhost:4100/queue/requeue-reset.fifo")
	form.Add("MessageBody", "2")
	form.Add("MessageGroupId", "GROUP-X")
	form.Add("Version", "2012-11-05")
	req.PostForm = form

	rr = httptest.NewRecorder()
	http.HandlerFunc(SendMessage).ServeHTTP(rr, req)

	if status := rr.Code; status != http.StatusOK {
		t.Errorf("handler returned wrong status code: got \n%v want %v",
			status, http.StatusOK)
	}

	// receive message
	req, err = http.NewRequest("POST", "/", nil)
	if err != nil {
		t.Fatal(err)
	}

	form = url.Values{}
	form.Add("Action", "ReceiveMessage")
	form.Add("QueueUrl", "http://localhost:4100/queue/requeue-reset.fifo")
	form.Add("Version", "2012-11-05")
	req.PostForm = form

	rr = httptest.NewRecorder()
	http.HandlerFunc(ReceiveMessage).ServeHTTP(rr, req)

	if status := rr.Code; status != http.StatusOK {
		t.Errorf("handler returned wrong status code: got \n%v want %v",
			status, http.StatusOK)
	}
	if ok := strings.Contains(rr.Body.String(), "<Message>"); !ok {
		t.Fatal("handler should return a message")
	}

	resp := app.ReceiveMessageResponse{}
	err = xml.Unmarshal(rr.Body.Bytes(), &resp)
	if err != nil {
		t.Fatalf("unexpected unmarshal error: %s", err)
	}
	receiptHandleFirst := resp.Result.Message[0].ReceiptHandle
	if string(resp.Result.Message[0].Body) != "1" {
		t.Fatalf("should have received body 1: %s", err)
	}

	// try to receive another message and we should get none
	req, err = http.NewRequest("POST", "/", nil)
	if err != nil {
		t.Fatal(err)
	}

	form = url.Values{}
	form.Add("Action", "ReceiveMessage")
	form.Add("QueueUrl", "http://localhost:4100/queue/requeue-reset.fifo")
	form.Add("Version", "2012-11-05")
	req.PostForm = form

	rr = httptest.NewRecorder()
	http.HandlerFunc(ReceiveMessage).ServeHTTP(rr, req)

	if status := rr.Code; status != http.StatusOK {
		t.Errorf("handler returned wrong status code: got \n%v want %v",
			status, http.StatusOK)
	}
	if ok := strings.Contains(rr.Body.String(), "<Message>"); ok {
		t.Fatal("handler should not return a message")
	}

	if len(app.SyncQueues.Queues["requeue-reset.fifo"].FIFOMessages) != 1 {
		t.Fatal("there should be only 1 group locked")
	}

	if app.SyncQueues.Queues["requeue-reset.fifo"].FIFOMessages["GROUP-X"] != 0 {
		t.Fatal("there should be GROUP-X locked")
	}

	// remove message
	req, err = http.NewRequest("POST", "/", nil)
	if err != nil {
		t.Fatal(err)
	}

	form = url.Values{}
	form.Add("Action", "DeleteMessage")
	form.Add("QueueUrl", "http://localhost:4100/queue/requeue-reset.fifo")
	form.Add("ReceiptHandle", receiptHandleFirst)
	form.Add("Version", "2012-11-05")
	req.PostForm = form

	rr = httptest.NewRecorder()
	http.HandlerFunc(DeleteMessage).ServeHTTP(rr, req)

	// Check the status code is what we expect.
	if status := rr.Code; status != http.StatusOK {
		t.Errorf("handler returned wrong status code: got \n%v want %v",
			status, http.StatusOK)
	}
	if len(app.SyncQueues.Queues["requeue-reset.fifo"].Messages) != 1 {
		t.Fatal("there should be only 1 message in queue")
	}

	// receive message - loop until visibility timeouts
	for {
		req, err = http.NewRequest("POST", "/", nil)
		if err != nil {
			t.Fatal(err)
		}

		form = url.Values{}
		form.Add("Action", "ReceiveMessage")
		form.Add("QueueUrl", "http://localhost:4100/queue/requeue-reset.fifo")
		form.Add("Version", "2012-11-05")
		req.PostForm = form

		rr = httptest.NewRecorder()
		http.HandlerFunc(ReceiveMessage).ServeHTTP(rr, req)

		if status := rr.Code; status != http.StatusOK {
			t.Errorf("handler returned wrong status code: got \n%v want %v",
				status, http.StatusOK)
		}
		if ok := strings.Contains(rr.Body.String(), "<Message>"); !ok {
			continue
		}

		resp = app.ReceiveMessageResponse{}
		err = xml.Unmarshal(rr.Body.Bytes(), &resp)
		if err != nil {
			t.Fatalf("unexpected unmarshal error: %s", err)
		}
		if string(resp.Result.Message[0].Body) != "2" {
			t.Fatalf("should have received body 2: %s", err)
		}
		break
	}

	done <- struct{}{}
}

func TestSendMessage_POST_DuplicatationNotAppliedToStandardQueue(t *testing.T) {
	done := make(chan struct{}, 0)
	go PeriodicTasks(1*time.Second, done)

	// create a queue
	req, err := http.NewRequest("POST", "/", nil)
	if err != nil {
		t.Fatal(err)
	}

	form := url.Values{}
	form.Add("Action", "CreateQueue")
	form.Add("QueueName", "stantdard-testing")
	form.Add("Version", "2012-11-05")
	req.PostForm = form

	rr := httptest.NewRecorder()
	http.HandlerFunc(CreateQueue).ServeHTTP(rr, req)

	if status := rr.Code; status != http.StatusOK {
		t.Errorf("handler returned wrong status code: got \n%v want %v",
			status, http.StatusOK)
	}

	req, err = http.NewRequest("POST", "/", nil)
	if err != nil {
		t.Fatal(err)
	}

	form = url.Values{}
	form.Add("Action", "SendMessage")
	form.Add("QueueUrl", "http://localhost:4100/queue/stantdard-testing")
	form.Add("MessageBody", "Test1")
	form.Add("MessageDeduplicationId", "123")
	form.Add("Version", "2012-11-05")
	req.PostForm = form

	rr = httptest.NewRecorder()
	http.HandlerFunc(SendMessage).ServeHTTP(rr, req)

	// Check the status code is what we expect.
	if status := rr.Code; status != http.StatusOK {
		t.Errorf("handler returned wrong status code: got \n%v want %v",
			status, http.StatusOK)
	}
	if len(app.SyncQueues.Queues["stantdard-testing"].Messages) == 0 {
		t.Fatal("there should be 1 message in queue")
	}

	form = url.Values{}
	form.Add("Action", "SendMessage")
	form.Add("QueueUrl", "http://localhost:4100/queue/stantdard-testing")
	form.Add("MessageBody", "Test2")
	form.Add("MessageDeduplicationId", "123")
	form.Add("Version", "2012-11-05")
	req.PostForm = form

	rr = httptest.NewRecorder()
	http.HandlerFunc(SendMessage).ServeHTTP(rr, req)

	// Check the status code is what we expect.
	if status := rr.Code; status != http.StatusOK {
		t.Errorf("handler returned wrong status code: got \n%v want %v",
			status, http.StatusOK)
	}
	if len(app.SyncQueues.Queues["stantdard-testing"].Messages) == 1 {
		t.Fatal("there should be 2 messages in queue")
	}
}

func TestSendMessage_POST_DuplicatationDisabledOnFifoQueue(t *testing.T) {
	done := make(chan struct{}, 0)
	go PeriodicTasks(1*time.Second, done)

	// create a queue
	req, err := http.NewRequest("POST", "/", nil)
	if err != nil {
		t.Fatal(err)
	}

	form := url.Values{}
	form.Add("Action", "CreateQueue")
	form.Add("QueueName", "no-dup-testing.fifo")
	form.Add("Version", "2012-11-05")
	req.PostForm = form

	rr := httptest.NewRecorder()
	http.HandlerFunc(CreateQueue).ServeHTTP(rr, req)

	if status := rr.Code; status != http.StatusOK {
		t.Errorf("handler returned wrong status code: got \n%v want %v",
			status, http.StatusOK)
	}

	req, err = http.NewRequest("POST", "/", nil)
	if err != nil {
		t.Fatal(err)
	}

	form = url.Values{}
	form.Add("Action", "SendMessage")
	form.Add("QueueUrl", "http://localhost:4100/queue/no-dup-testing.fifo")
	form.Add("MessageBody", "Test1")
	form.Add("MessageDeduplicationId", "123")
	form.Add("Version", "2012-11-05")
	req.PostForm = form

	rr = httptest.NewRecorder()
	http.HandlerFunc(SendMessage).ServeHTTP(rr, req)

	// Check the status code is what we expect.
	if status := rr.Code; status != http.StatusOK {
		t.Errorf("handler returned wrong status code: got \n%v want %v",
			status, http.StatusOK)
	}
	if len(app.SyncQueues.Queues["no-dup-testing.fifo"].Messages) == 0 {
		t.Fatal("there should be 1 message in queue")
	}

	form = url.Values{}
	form.Add("Action", "SendMessage")
	form.Add("QueueUrl", "http://localhost:4100/queue/no-dup-testing.fifo")
	form.Add("MessageBody", "Test2")
	form.Add("MessageDeduplicationId", "123")
	form.Add("Version", "2012-11-05")
	req.PostForm = form

	rr = httptest.NewRecorder()
	http.HandlerFunc(SendMessage).ServeHTTP(rr, req)

	// Check the status code is what we expect.
	if status := rr.Code; status != http.StatusOK {
		t.Errorf("handler returned wrong status code: got \n%v want %v",
			status, http.StatusOK)
	}
	if len(app.SyncQueues.Queues["no-dup-testing.fifo"].Messages) != 2 {
		t.Fatal("there should be 2 message in queue")
	}
}

func TestSendMessage_POST_DuplicatationEnabledOnFifoQueue(t *testing.T) {
	done := make(chan struct{}, 0)
	go PeriodicTasks(1*time.Second, done)

	// create a queue
	req, err := http.NewRequest("POST", "/", nil)
	if err != nil {
		t.Fatal(err)
	}

	form := url.Values{}
	form.Add("Action", "CreateQueue")
	form.Add("QueueName", "dup-testing.fifo")
	form.Add("Version", "2012-11-05")
	req.PostForm = form

	rr := httptest.NewRecorder()
	http.HandlerFunc(CreateQueue).ServeHTTP(rr, req)

	if status := rr.Code; status != http.StatusOK {
		t.Errorf("handler returned wrong status code: got \n%v want %v",
			status, http.StatusOK)
	}

	req, err = http.NewRequest("POST", "/", nil)
	if err != nil {
		t.Fatal(err)
	}

	app.SyncQueues.Queues["dup-testing.fifo"].EnableDuplicates = true

	form = url.Values{}
	form.Add("Action", "SendMessage")
	form.Add("QueueUrl", "http://localhost:4100/queue/dup-testing.fifo")
	form.Add("MessageBody", "Test1")
	form.Add("MessageDeduplicationId", "123")
	form.Add("Version", "2012-11-05")
	req.PostForm = form

	rr = httptest.NewRecorder()
	http.HandlerFunc(SendMessage).ServeHTTP(rr, req)

	// Check the status code is what we expect.
	if status := rr.Code; status != http.StatusOK {
		t.Errorf("handler returned wrong status code: got \n%v want %v",
			status, http.StatusOK)
	}
	if len(app.SyncQueues.Queues["dup-testing.fifo"].Messages) == 0 {
		t.Fatal("there should be 1 message in queue")
	}

	form = url.Values{}
	form.Add("Action", "SendMessage")
	form.Add("QueueUrl", "http://localhost:4100/queue/dup-testing.fifo")
	form.Add("MessageBody", "Test2")
	form.Add("MessageDeduplicationId", "123")
	form.Add("Version", "2012-11-05")
	req.PostForm = form

	rr = httptest.NewRecorder()
	http.HandlerFunc(SendMessage).ServeHTTP(rr, req)

	// Check the status code is what we expect.
	if status := rr.Code; status != http.StatusOK {
		t.Errorf("handler returned wrong status code: got \n%v want %v",
			status, http.StatusOK)
	}
	if len(app.SyncQueues.Queues["dup-testing.fifo"].Messages) != 1 {
		t.Fatal("there should be 1 message in queue")
	}
	if body := app.SyncQueues.Queues["dup-testing.fifo"].Messages[0].MessageBody; string(body) == "Test2" {
		t.Fatal("duplicate message should not be added to queue")
	}
}

// waitTimeout waits for the waitgroup for the specified max timeout.
// Returns true if waiting timed out.
// credits: https://stackoverflow.com/questions/32840687/timeout-for-waitgroup-wait
func waitTimeout(wg *sync.WaitGroup, timeout time.Duration) bool {
	c := make(chan struct{})
	go func() {
		defer close(c)
		wg.Wait()
	}()
	select {
	case <-c:
		return false // completed normally
	case <-time.After(timeout):
		return true // timed out
	}
}<|MERGE_RESOLUTION|>--- conflicted
+++ resolved
@@ -137,11 +137,8 @@
 		URL:         "http://://" + queueName,
 		Arn:         "arn:aws:sqs:::" + queueName,
 		TimeoutSecs: 60,
-<<<<<<< HEAD
 		MaximumMessageSize: 2048,
-=======
 		Duplicates:  make(map[string]time.Time),
->>>>>>> 3993d6ef
 	}
 	actualQueue := app.SyncQueues.Queues[queueName]
 	if !reflect.DeepEqual(expectedQueue, actualQueue) {
