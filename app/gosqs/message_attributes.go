--- conflicted
+++ resolved
@@ -14,22 +14,11 @@
 	log "github.com/sirupsen/logrus"
 )
 
-<<<<<<< HEAD
-type MessageAttributeValue struct {
-	dataType string
-	value    string
-	valueKey string
-}
-
-func extractMessageAttributes(req *http.Request, prefix string) map[string]MessageAttributeValue {
-	attributes := make(map[string]MessageAttributeValue)
+func extractMessageAttributes(req *http.Request, prefix string) map[string]app.MessageAttributeValue {
+	attributes := make(map[string]app.MessageAttributeValue)
 	if prefix != "" {
 		prefix += "."
 	}
-=======
-func extractMessageAttributes(req *http.Request) map[string]app.MessageAttributeValue {
-	attributes := make(map[string]app.MessageAttributeValue)
->>>>>>> 8b66635f
 
 	for i := 1; true; i++ {
 		name := req.FormValue(fmt.Sprintf("%sMessageAttribute.%d.Name", prefix, i))
