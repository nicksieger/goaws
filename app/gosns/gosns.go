package gosns

import (
	"encoding/json"
	"encoding/xml"
	"errors"
	"fmt"
	"net/http"
	"strings"
	"time"

	"bytes"
	"crypto"
	"crypto/rand"
	"crypto/rsa"
	"crypto/sha1"
	"crypto/x509"
	"crypto/x509/pkix"
	"encoding/base64"
	"encoding/pem"
	"github.com/p4tin/goaws/app"
	"github.com/p4tin/goaws/app/common"
	log "github.com/sirupsen/logrus"
	"io/ioutil"
	"math/big"
)

type pendingConfirm struct {
	subArn string
	token  string
}

var PemKEY []byte
var PrivateKEY *rsa.PrivateKey
var TOPIC_DATA map[string]*pendingConfirm

func init() {
	app.SyncTopics.Topics = make(map[string]*app.Topic)
	TOPIC_DATA = make(map[string]*pendingConfirm)

	app.SnsErrors = make(map[string]app.SnsErrorType)
	err1 := app.SnsErrorType{HttpError: http.StatusBadRequest, Type: "Not Found", Code: "AWS.SimpleNotificationService.NonExistentTopic", Message: "The specified topic does not exist for this wsdl version."}
	app.SnsErrors["TopicNotFound"] = err1
	err2 := app.SnsErrorType{HttpError: http.StatusBadRequest, Type: "Not Found", Code: "AWS.SimpleNotificationService.NonExistentSubscription", Message: "The specified subscription does not exist for this wsdl version."}
	app.SnsErrors["SubscriptionNotFound"] = err2
	err3 := app.SnsErrorType{HttpError: http.StatusBadRequest, Type: "Duplicate", Code: "AWS.SimpleNotificationService.TopicAlreadyExists", Message: "The specified topic already exists."}
	app.SnsErrors["TopicExists"] = err3
	err4 := app.SnsErrorType{HttpError: http.StatusBadRequest, Type: "InvalidParameter", Code: "AWS.SimpleNotificationService.ValidationError", Message: "The input fails to satisfy the constraints specified by an AWS service."}
	app.SnsErrors["ValidationError"] = err4
	PrivateKEY, PemKEY, _ = createPemFile()
}

func createPemFile() (privkey *rsa.PrivateKey, pemkey []byte, err error) {
	template := &x509.Certificate{
		IsCA:                  true,
		BasicConstraintsValid: true,
		SubjectKeyId:          []byte{11, 22, 33},
		SerialNumber:          big.NewInt(1111),
		Subject: pkix.Name{
			Country:      []string{"USA"},
			Organization: []string{"Amazon"},
		},
		NotBefore:   time.Now(),
		NotAfter:    time.Now().Add(time.Duration(5) * time.Second),
		ExtKeyUsage: []x509.ExtKeyUsage{x509.ExtKeyUsageClientAuth, x509.ExtKeyUsageServerAuth},
		KeyUsage:    x509.KeyUsageDigitalSignature | x509.KeyUsageCertSign,
	}

	// generate private key
	privkey, err = rsa.GenerateKey(rand.Reader, 2048)
	if err != nil {
		return
	}

	// create a self-signed certificate
	parent := template
	cert, err := x509.CreateCertificate(rand.Reader, template, parent, &privkey.PublicKey, privkey)
	if err != nil {
		return
	}

	pemkey = pem.EncodeToMemory(
		&pem.Block{
			Type:  "CERTIFICATE",
			Bytes: cert,
		},
	)
	return
}

func ListTopics(w http.ResponseWriter, req *http.Request) {
	content := req.FormValue("ContentType")

	respStruct := app.ListTopicsResponse{}
	respStruct.Xmlns = "http://queue.amazonaws.com/doc/2012-11-05/"
	uuid, _ := common.NewUUID()
	respStruct.Metadata = app.ResponseMetadata{RequestId: uuid}

	respStruct.Result.Topics.Member = make([]app.TopicArnResult, 0, 0)
	log.Println("Listing Topics")
	for _, topic := range app.SyncTopics.Topics {
		ta := app.TopicArnResult{TopicArn: topic.Arn}
		respStruct.Result.Topics.Member = append(respStruct.Result.Topics.Member, ta)
	}

	SendResponseBack(w, req, respStruct, content)
}

func CreateTopic(w http.ResponseWriter, req *http.Request) {
	content := req.FormValue("ContentType")
	topicName := req.FormValue("Name")
	topicArn := ""
	if _, ok := app.SyncTopics.Topics[topicName]; ok {
		topicArn = app.SyncTopics.Topics[topicName].Arn
	} else {
		topicArn = "arn:aws:sns:" + app.CurrentEnvironment.Region + ":000000000000:" + topicName

		log.Println("Creating Topic:", topicName)
		topic := &app.Topic{Name: topicName, Arn: topicArn}
		topic.Subscriptions = make([]*app.Subscription, 0, 0)
		app.SyncTopics.Lock()
		app.SyncTopics.Topics[topicName] = topic
		app.SyncTopics.Unlock()
	}
	uuid, _ := common.NewUUID()
	respStruct := app.CreateTopicResponse{"http://queue.amazonaws.com/doc/2012-11-05/", app.CreateTopicResult{TopicArn: topicArn}, app.ResponseMetadata{RequestId: uuid}}
	SendResponseBack(w, req, respStruct, content)
}

// aws --endpoint-url http://localhost:47194 sns subscribe --topic-arn arn:aws:sns:us-west-2:0123456789012:my-topic --protocol email --notification-endpoint my-email@example.com
func Subscribe(w http.ResponseWriter, req *http.Request) {
	content := req.FormValue("ContentType")
	topicArn := req.FormValue("TopicArn")
	protocol := req.FormValue("Protocol")
	endpoint := req.FormValue("Endpoint")

	uriSegments := strings.Split(topicArn, ":")
	topicName := uriSegments[len(uriSegments)-1]
	log.WithFields(log.Fields{
		"content":   content,
		"topicArn":  topicArn,
		"topicName": topicName,
		"protocol":  protocol,
		"endpoint":  endpoint,
	}).Info("Creating Subscription")

	subscription := &app.Subscription{EndPoint: endpoint, Protocol: protocol, TopicArn: topicArn, Raw: false}
	subArn, _ := common.NewUUID()
	subArn = topicArn + ":" + subArn
	subscription.SubscriptionArn = subArn

	if app.SyncTopics.Topics[topicName] != nil {
		app.SyncTopics.Lock()
		isDuplicate := false
		// Duplicate check
		for _, subscription := range app.SyncTopics.Topics[topicName].Subscriptions {
			if subscription.EndPoint == endpoint && subscription.TopicArn == topicArn {
				isDuplicate = true
				subArn = subscription.SubscriptionArn
			}
		}
		if !isDuplicate {
			app.SyncTopics.Topics[topicName].Subscriptions = append(app.SyncTopics.Topics[topicName].Subscriptions, subscription)
			log.WithFields(log.Fields{
				"topic":    topicName,
				"endpoint": endpoint,
				"topicArn": topicArn,
			}).Debug("Created subscription")
		}
		app.SyncTopics.Unlock()

		//Create the response
		uuid, _ := common.NewUUID()
		if app.Protocol(subscription.Protocol) == app.ProtocolHTTP || app.Protocol(subscription.Protocol) == app.ProtocolHTTPS {
			id, _ := common.NewUUID()
			token, _ := common.NewUUID()

			TOPIC_DATA[topicArn] = &pendingConfirm{
				subArn: subArn,
				token:  token,
			}

			respStruct := app.SubscribeResponse{"http://queue.amazonaws.com/doc/2012-11-05/", app.SubscribeResult{SubscriptionArn: subArn}, app.ResponseMetadata{RequestId: uuid}}
			SendResponseBack(w, req, respStruct, content)
			time.Sleep(time.Second)

			snsMSG := &app.SNSMessage{
				Type:             "SubscriptionConfirmation",
				MessageId:        id,
				Token:            token,
				TopicArn:         topicArn,
				Message:          "You have chosen to subscribe to the topic " + topicArn + ".\nTo confirm the subscription, visit the SubscribeURL included in this message.",
				SigningCertURL:   "http://" + app.CurrentEnvironment.Host + ":" + app.CurrentEnvironment.Port + "/SimpleNotificationService/" + uuid + ".pem",
				SignatureVersion: "1",
				SubscribeURL:     "http://" + app.CurrentEnvironment.Host + ":" + app.CurrentEnvironment.Port + "/?Action=ConfirmSubscription&TopicArn=" + topicArn + "&Token=" + token,
				Timestamp:        time.Now().UTC().Format(time.RFC3339),
			}
			signature, err := signMessage(PrivateKEY, snsMSG)
			if err != nil {
				log.Error("Error signing message")
			} else {
				snsMSG.Signature = signature
			}
			err = callEndpoint(subscription.EndPoint, uuid, *snsMSG)
			if err != nil {
				log.Error("Error posting to url ", err)
			}
		} else {
			respStruct := app.SubscribeResponse{"http://queue.amazonaws.com/doc/2012-11-05/", app.SubscribeResult{SubscriptionArn: subArn}, app.ResponseMetadata{RequestId: uuid}}

			SendResponseBack(w, req, respStruct, content)
		}

	} else {
		createErrorResponse(w, req, "TopicNotFound")
	}
}

func signMessage(privkey *rsa.PrivateKey, snsMsg *app.SNSMessage) (string, error) {
	fs, err := formatSignature(snsMsg)
	if err != nil {
		return "", nil
	}

	h := sha1.Sum([]byte(fs))
	signature_b, err := rsa.SignPKCS1v15(rand.Reader, privkey, crypto.SHA1, h[:])

	return base64.StdEncoding.EncodeToString(signature_b), err
}

func formatSignature(msg *app.SNSMessage) (formated string, err error) {
	if msg.Type == "Notification" && msg.Subject != "" {
		formated = fmt.Sprintf("%s\n%s\n%s\n%s\n%s\n%s\n%s\n%s\n%s\n%s\n%s\n%s\n",
			"Message", msg.Message,
			"MessageId", msg.MessageId,
			"Subject", msg.Subject,
			"Timestamp", msg.Timestamp,
			"TopicArn", msg.TopicArn,
			"Type", msg.Type,
		)
	} else if msg.Type == "Notification" && msg.Subject == "" {
		formated = fmt.Sprintf("%s\n%s\n%s\n%s\n%s\n%s\n%s\n%s\n%s\n%s\n",
			"Message", msg.Message,
			"MessageId", msg.MessageId,
			"Timestamp", msg.Timestamp,
			"TopicArn", msg.TopicArn,
			"Type", msg.Type,
		)
	} else if msg.Type == "SubscriptionConfirmation" || msg.Type == "UnsubscribeConfirmation" {
		formated = fmt.Sprintf("%s\n%s\n%s\n%s\n%s\n%s\n%s\n%s\n%s\n%s\n%s\n%s\n%s\n%s\n",
			"Message", msg.Message,
			"MessageId", msg.MessageId,
			"SubscribeURL", msg.SubscribeURL,
			"Timestamp", msg.Timestamp,
			"Token", msg.Token,
			"TopicArn", msg.TopicArn,
			"Type", msg.Type,
		)
	} else {
		return formated, errors.New("Unable to determine SNSMessage type")
	}

	return
}

func ConfirmSubscription(w http.ResponseWriter, req *http.Request) {
	topicArn := req.Form.Get("TopicArn")
	confirmToken := req.Form.Get("Token")
	pendingConfirm := TOPIC_DATA[topicArn]
	if pendingConfirm.token == confirmToken {
		uuid, _ := common.NewUUID()
		respStruct := app.ConfirmSubscriptionResponse{"http://queue.amazonaws.com/doc/2012-11-05/", app.SubscribeResult{SubscriptionArn: pendingConfirm.subArn}, app.ResponseMetadata{RequestId: uuid}}

		SendResponseBack(w, req, respStruct, "application/xml")
	} else {
		createErrorResponse(w, req, "SubArnNotFound")
	}

}

func ListSubscriptions(w http.ResponseWriter, req *http.Request) {
	content := req.FormValue("ContentType")

	uuid, _ := common.NewUUID()
	respStruct := app.ListSubscriptionsResponse{}
	respStruct.Xmlns = "http://queue.amazonaws.com/doc/2012-11-05/"
	respStruct.Metadata.RequestId = uuid
	respStruct.Result.Subscriptions.Member = make([]app.TopicMemberResult, 0, 0)

	for _, topic := range app.SyncTopics.Topics {
		for _, sub := range topic.Subscriptions {
			tar := app.TopicMemberResult{TopicArn: topic.Arn, Protocol: sub.Protocol,
				SubscriptionArn: sub.SubscriptionArn, Endpoint: sub.EndPoint}
			respStruct.Result.Subscriptions.Member = append(respStruct.Result.Subscriptions.Member, tar)
		}
	}

	SendResponseBack(w, req, respStruct, content)
}

func ListSubscriptionsByTopic(w http.ResponseWriter, req *http.Request) {
	content := req.FormValue("ContentType")
	topicArn := req.FormValue("TopicArn")

	uriSegments := strings.Split(topicArn, ":")
	topicName := uriSegments[len(uriSegments)-1]

	if topic, ok := app.SyncTopics.Topics[topicName]; ok {
		uuid, _ := common.NewUUID()
		respStruct := app.ListSubscriptionsByTopicResponse{}
		respStruct.Xmlns = "http://queue.amazonaws.com/doc/2012-11-05/"
		respStruct.Metadata.RequestId = uuid
		respStruct.Result.Subscriptions.Member = make([]app.TopicMemberResult, 0, 0)

		for _, sub := range topic.Subscriptions {
			tar := app.TopicMemberResult{TopicArn: topic.Arn, Protocol: sub.Protocol,
				SubscriptionArn: sub.SubscriptionArn, Endpoint: sub.EndPoint}
			respStruct.Result.Subscriptions.Member = append(respStruct.Result.Subscriptions.Member, tar)
		}
		SendResponseBack(w, req, respStruct, content)
	} else {
		createErrorResponse(w, req, "TopicNotFound")
	}
}

func SetSubscriptionAttributes(w http.ResponseWriter, req *http.Request) {
	content := req.FormValue("ContentType")
	subsArn := req.FormValue("SubscriptionArn")
	Attribute := req.FormValue("AttributeName")
	Value := req.FormValue("AttributeValue")

	for _, topic := range app.SyncTopics.Topics {
		for _, sub := range topic.Subscriptions {
			if sub.SubscriptionArn == subsArn {
				if Attribute == "RawMessageDelivery" {
					app.SyncTopics.Lock()
					if Value == "true" {
						sub.Raw = true
					} else {
						sub.Raw = false
					}
					app.SyncTopics.Unlock()
					//Good Response == return
					uuid, _ := common.NewUUID()
					respStruct := app.SetSubscriptionAttributesResponse{"http://queue.amazonaws.com/doc/2012-11-05/", app.ResponseMetadata{RequestId: uuid}}
					SendResponseBack(w, req, respStruct, content)
					return
				}

				if Attribute == "FilterPolicy" {
					filterPolicy := &app.FilterPolicy{}
					err := json.Unmarshal([]byte(Value), filterPolicy)
					if err != nil {
						createErrorResponse(w, req, "ValidationError")
						return
					}

					app.SyncTopics.Lock()
					sub.FilterPolicy = filterPolicy
					app.SyncTopics.Unlock()

					//Good Response == return
					uuid, _ := common.NewUUID()
					respStruct := app.SetSubscriptionAttributesResponse{"http://queue.amazonaws.com/doc/2012-11-05/", app.ResponseMetadata{RequestId: uuid}}
					SendResponseBack(w, req, respStruct, content)
					return
				}

			}
		}
	}
	createErrorResponse(w, req, "SubscriptionNotFound")
}

func GetSubscriptionAttributes(w http.ResponseWriter, req *http.Request) {

	content := req.FormValue("ContentType")
	subsArn := req.FormValue("SubscriptionArn")

	for _, topic := range app.SyncTopics.Topics {
		for _, sub := range topic.Subscriptions {
			if sub.SubscriptionArn == subsArn {

				entries := make([]app.SubscriptionAttributeEntry, 0, 0)
				entry := app.SubscriptionAttributeEntry{Key: "SubscriptionArn", Value: sub.SubscriptionArn}
				entries = append(entries, entry)
				entry = app.SubscriptionAttributeEntry{Key: "Protocol", Value: sub.Protocol}
				entries = append(entries, entry)
				entry = app.SubscriptionAttributeEntry{Key: "Endpoint", Value: sub.EndPoint}
				entries = append(entries, entry)

				if sub.FilterPolicy != nil {
					filterPolicyBytes, _ := json.Marshal(sub.FilterPolicy)
					entry = app.SubscriptionAttributeEntry{Key: "FilterPolicy", Value: string(filterPolicyBytes)}
					entries = append(entries, entry)
				}

				result := app.GetSubscriptionAttributesResult{SubscriptionAttributes: app.SubscriptionAttributes{Entries: entries}}
				uuid, _ := common.NewUUID()
				respStruct := app.GetSubscriptionAttributesResponse{"http://sns.amazonaws.com/doc/2010-03-31", result, app.ResponseMetadata{RequestId: uuid}}

				SendResponseBack(w, req, respStruct, content)

				return
			}
		}
	}
	createErrorResponse(w, req, "SubscriptionNotFound")
}

func Unsubscribe(w http.ResponseWriter, req *http.Request) {
	content := req.FormValue("ContentType")
	subArn := req.FormValue("SubscriptionArn")

	log.Println("Unsubscribe:", subArn)
	for _, topic := range app.SyncTopics.Topics {
		for i, sub := range topic.Subscriptions {
			if sub.SubscriptionArn == subArn {
				app.SyncTopics.Lock()

				copy(topic.Subscriptions[i:], topic.Subscriptions[i+1:])
				topic.Subscriptions[len(topic.Subscriptions)-1] = nil
				topic.Subscriptions = topic.Subscriptions[:len(topic.Subscriptions)-1]

				app.SyncTopics.Unlock()

				uuid, _ := common.NewUUID()
				respStruct := app.UnsubscribeResponse{"http://queue.amazonaws.com/doc/2012-11-05/", app.ResponseMetadata{RequestId: uuid}}
				SendResponseBack(w, req, respStruct, content)
				return
			}
		}
	}
	createErrorResponse(w, req, "SubscriptionNotFound")
}

func DeleteTopic(w http.ResponseWriter, req *http.Request) {
	content := req.FormValue("ContentType")
	topicArn := req.FormValue("TopicArn")

	uriSegments := strings.Split(topicArn, ":")
	topicName := uriSegments[len(uriSegments)-1]

	log.Println("Delete Topic - TopicName:", topicName)

	_, ok := app.SyncTopics.Topics[topicName]
	if ok {
		app.SyncTopics.Lock()
		delete(app.SyncTopics.Topics, topicName)
		app.SyncTopics.Unlock()
		uuid, _ := common.NewUUID()
		respStruct := app.DeleteTopicResponse{"http://queue.amazonaws.com/doc/2012-11-05/", app.ResponseMetadata{RequestId: uuid}}
		SendResponseBack(w, req, respStruct, content)
	} else {
		createErrorResponse(w, req, "TopicNotFound")
	}

}

// aws --endpoint-url http://localhost:47194 sns publish --topic-arn arn:aws:sns:yopa-local:000000000000:test1 --message "This is a test"
func Publish(w http.ResponseWriter, req *http.Request) {
	content := req.FormValue("ContentType")
	topicArn := req.FormValue("TopicArn")
	subject := req.FormValue("Subject")
	messageBody := req.FormValue("Message")
	messageStructure := req.FormValue("MessageStructure")
	messageAttributes := getMessageAttributesFromRequest(req)

	arnSegments := strings.Split(topicArn, ":")
	topicName := arnSegments[len(arnSegments)-1]

	_, ok := app.SyncTopics.Topics[topicName]
	if ok {
		log.WithFields(log.Fields{
			"topic":    topicName,
			"topicArn": topicArn,
			"subject":  subject,
		}).Debug("Publish to Topic")
		for _, subs := range app.SyncTopics.Topics[topicName].Subscriptions {

<<<<<<< HEAD
			switch app.Protocol(subs.Protocol) {
			case app.ProtocolSQS:
				publishSQS(w, req, subs, messageBody, messageAttributes, subject, topicArn, topicName, messageStructure)
			case app.ProtocolHTTP:
				fallthrough
			case app.ProtocolHTTPS:
				publishHTTP(subs, messageBody, messageAttributes, subject, topicArn)
=======
					if subs.Raw == false {
						m, err := CreateMessageBody(messageBody, subject, topicArn, subs.Protocol, messageStructure)
						if err != nil {
							createErrorResponse(w, req, err.Error())
							return
						}

						msg.MessageBody = m
					} else {
						msg.MessageAttributes = messageAttributes
						msg.MD5OfMessageAttributes = common.HashAttributes(messageAttributes)
						msg.MessageBody = []byte(messageBody)
					}

					msg.MD5OfMessageBody = common.GetMD5Hash(messageBody)
					msg.Uuid, _ = common.NewUUID()
					app.SyncQueues.Lock()
					app.SyncQueues.Queues[queueName].Messages = append(app.SyncQueues.Queues[queueName].Messages, msg)
					app.SyncQueues.Unlock()

					common.LogMessage(fmt.Sprintf("%s: Topic: %s(%s), Message: %s\n", time.Now().Format("2006-01-02 15:04:05"), topicName, queueName, msg.MessageBody))
				} else {
					common.LogMessage(fmt.Sprintf("%s: Queue %s does not exist, message discarded\n", time.Now().Format("2006-01-02 15:04:05"), queueName))
				}
>>>>>>> e4860137
			}
		}
	} else {
		createErrorResponse(w, req, "TopicNotFound")
		return
	}

	//Create the response
	msgId, _ := common.NewUUID()
	uuid, _ := common.NewUUID()
	respStruct := app.PublishResponse{"http://queue.amazonaws.com/doc/2012-11-05/", app.PublishResult{MessageId: msgId}, app.ResponseMetadata{RequestId: uuid}}
	SendResponseBack(w, req, respStruct, content)
}

func publishSQS(w http.ResponseWriter, req *http.Request,
	subs *app.Subscription, messageBody string, messageAttributes map[string]app.MessageAttributeValue,
	subject string, topicArn string, topicName string, messageStructure string) {
	if subs.FilterPolicy != nil && !subs.FilterPolicy.IsSatisfiedBy(messageAttributes) {
		return
	}

	endPoint := subs.EndPoint
	uriSegments := strings.Split(endPoint, "/")
	queueName := uriSegments[len(uriSegments)-1]
	arnSegments := strings.Split(queueName, ":")
	queueName = arnSegments[len(arnSegments)-1]

	if _, ok := app.SyncQueues.Queues[queueName]; ok {
		msg := app.Message{}

		if subs.Raw == false {
			m, err := CreateMessageBody(messageBody, subject, topicArn, subs.Protocol, messageStructure)
			if err != nil {
				createErrorResponse(w, req, err.Error())
				return
			}

			msg.MessageBody = m
		} else {
			msg.MessageAttributes = messageAttributes
			msg.MD5OfMessageAttributes = common.HashAttributes(messageAttributes)
			msg.MessageBody = []byte(messageBody)
		}

		msg.MD5OfMessageBody = common.GetMD5Hash(messageBody)
		msg.Uuid, _ = common.NewUUID()
		app.SyncQueues.Lock()
		app.SyncQueues.Queues[queueName].Messages = append(app.SyncQueues.Queues[queueName].Messages, msg)
		app.SyncQueues.Unlock()

		common.LogMessage(fmt.Sprintf("%s: Topic: %s(%s), Message: %s\n", time.Now().Format("2006-01-02 15:04:05"), topicName, queueName, msg.MessageBody))
	} else {
		common.LogMessage(fmt.Sprintf("%s: Queue %s does not exist, message discarded\n", time.Now().Format("2006-01-02 15:04:05"), queueName))
	}
}

func publishHTTP(subs *app.Subscription, messageBody string, messageAttributes map[string]app.MessageAttributeValue,
	subject string, topicArn string) {
	id, _ := common.NewUUID()
	msg := app.SNSMessage{
		Type:              "Notification",
		MessageId:         id,
		TopicArn:          topicArn,
		Subject:           subject,
		Message:           messageBody,
		Timestamp:         time.Now().UTC().Format(time.RFC3339),
		SignatureVersion:  "1",
		SigningCertURL:    "http://" + app.CurrentEnvironment.Host + ":" + app.CurrentEnvironment.Port + "/SimpleNotificationService/" + id + ".pem",
		UnsubscribeURL:    "http://" + app.CurrentEnvironment.Host + ":" + app.CurrentEnvironment.Port + "/?Action=Unsubscribe&SubscriptionArn=" + subs.SubscriptionArn,
		MessageAttributes: formatAttributes(messageAttributes),
	}

	signature, err := signMessage(PrivateKEY, &msg)
	if err != nil {
		log.Error(err)
	} else {
		msg.Signature = signature
	}
	err = callEndpoint(subs.EndPoint, subs.SubscriptionArn, msg)
	if err != nil {
		log.WithFields(log.Fields{
			"EndPoint": subs.EndPoint,
			"ARN":      subs.SubscriptionArn,
			"error":    err.Error(),
		}).Error("Error calling endpoint")
	}
}

func formatAttributes(values map[string]app.MessageAttributeValue) map[string]app.MsgAttr {
	attr := make(map[string]app.MsgAttr)
	for k, v := range values {
		attr[k] = app.MsgAttr{
			Type:  v.ValueKey,
			Value: v.Value,
		}
	}
	return attr
}

func callEndpoint(endpoint string, subArn string, msg app.SNSMessage) error {
	log.WithFields(log.Fields{
		"sns":      msg,
		"subArn":   subArn,
		"endpoint": endpoint,
	}).Debug("Calling endpoint")
	byteData, err := json.Marshal(msg)
	if err != nil {
		return err
	}
	req, err := http.NewRequest("POST", endpoint, bytes.NewReader(byteData))
	if err != nil {
		return err
	}

	//req.Header.Add("Authorization", "Basic YXV0aEhlYWRlcg==")
	req.Header.Add("Content-Type", "application/json")
	req.Header.Add("x-amz-sns-message-type", msg.Type)
	req.Header.Add("x-amz-sns-message-id", msg.MessageId)
	req.Header.Add("x-amz-sns-topic-arn", msg.TopicArn)
	req.Header.Add("x-amz-sns-subscription-arn", subArn)
	res, err := http.DefaultClient.Do(req)
	if err != nil {
		return err
	}
	if res == nil {
		return errors.New("response is nil")
	}
	if res.StatusCode%200 != 0 {
		log.WithFields(log.Fields{
			"statusCode": res.StatusCode,
			"status":     res.Status,
			"header":     res.Header,
			"endpoing":   endpoint,
		}).Error("Not 2xx repsone")
		return errors.New("Not 2xx response")
	}

	defer res.Body.Close()
	body, err := ioutil.ReadAll(res.Body)
	if err != nil {
		return err
	}

	log.WithFields(log.Fields{
		"body": string(body),
		"res":  res,
	}).Debug("Received successful response")

	return nil
}

func getMessageAttributesFromRequest(req *http.Request) map[string]app.MessageAttributeValue {
	attributes := make(map[string]app.MessageAttributeValue)

	for i := 1; true; i++ {
		name := req.FormValue(fmt.Sprintf("MessageAttributes.entry.%d.Name", i))
		if name == "" {
			break
		}

		dataType := req.FormValue(fmt.Sprintf("MessageAttributes.entry.%d.Value.DataType", i))
		if dataType == "" {
			log.Warnf("DataType of MessageAttribute %s is missing, MD5 checksum will most probably be wrong!\n", name)
			continue
		}

		// StringListValue and BinaryListValue is currently not implemented
		for _, valueKey := range [...]string{"StringValue", "BinaryValue"} {
			value := req.FormValue(fmt.Sprintf("MessageAttributes.entry.%d.Value.%s", i, valueKey))
			if value != "" {
				attributes[name] = app.MessageAttributeValue{name, dataType, value, valueKey}
			}
		}

		if _, ok := attributes[name]; !ok {
			log.Warnf("StringValue or BinaryValue of MessageAttribute %s is missing, MD5 checksum will most probably be wrong!\n", name)
		}
	}

	return attributes
}

type TopicMessage struct {
	Type      string
	MessageId string
	TopicArn  string
	Subject   string
	Message   string
	Timestamp string
}

func CreateMessageBody(msg string, subject string, topicArn string, protocol string, messageStructure string) ([]byte, error) {
	msgId, _ := common.NewUUID()

	message := TopicMessage{}
	message.Type = "Notification"
	message.Subject = subject

	if app.MessageStructure(messageStructure) == app.MessageStructureJSON {
		m, err := extractMessageFromJSON(msg, protocol)
		if err != nil {
			return nil, err
		}
		message.Message = m
	} else {
		message.Message = msg
	}

	message.MessageId = msgId
	message.TopicArn = topicArn
	t := time.Now()
	message.Timestamp = fmt.Sprint(t.Format("2006-01-02T15:04:05.001Z"))

	byteMsg, _ := json.Marshal(message)
	return byteMsg, nil
}

func extractMessageFromJSON(msg string, protocol string) (string, error) {
	var msgWithProtocols map[string]string
	if err := json.Unmarshal([]byte(msg), &msgWithProtocols); err != nil {
		return "", err
	}

	defaultMsg, ok := msgWithProtocols[string(app.ProtocolDefault)]
	if !ok {
		return "", errors.New(app.ErrNoDefaultElementInJSON)
	}

	if m, ok := msgWithProtocols[protocol]; ok {
		return m, nil
	}

	return defaultMsg, nil
}

func createErrorResponse(w http.ResponseWriter, req *http.Request, err string) {
	er := app.SnsErrors[err]
	respStruct := app.ErrorResponse{app.ErrorResult{Type: er.Type, Code: er.Code, Message: er.Message, RequestId: "00000000-0000-0000-0000-000000000000"}}

	w.WriteHeader(er.HttpError)
	enc := xml.NewEncoder(w)
	enc.Indent("  ", "    ")
	if err := enc.Encode(respStruct); err != nil {
		log.Printf("error: %v\n", err)
	}
}

func SendResponseBack(w http.ResponseWriter, req *http.Request, respStruct interface{}, content string) {
	if content == "JSON" {
		w.Header().Set("Content-Type", "application/json")
		enc := json.NewEncoder(w)
		if err := enc.Encode(respStruct); err != nil {
			log.Printf("error: %v\n", err)
		}
	} else {
		w.Header().Set("Content-Type", "application/xml")
		enc := xml.NewEncoder(w)
		enc.Indent("  ", "    ")
		if err := enc.Encode(respStruct); err != nil {
			log.Printf("error: %v\n", err)
		}
	}
}<|MERGE_RESOLUTION|>--- conflicted
+++ resolved
@@ -477,8 +477,6 @@
 			"subject":  subject,
 		}).Debug("Publish to Topic")
 		for _, subs := range app.SyncTopics.Topics[topicName].Subscriptions {
-
-<<<<<<< HEAD
 			switch app.Protocol(subs.Protocol) {
 			case app.ProtocolSQS:
 				publishSQS(w, req, subs, messageBody, messageAttributes, subject, topicArn, topicName, messageStructure)
@@ -486,32 +484,6 @@
 				fallthrough
 			case app.ProtocolHTTPS:
 				publishHTTP(subs, messageBody, messageAttributes, subject, topicArn)
-=======
-					if subs.Raw == false {
-						m, err := CreateMessageBody(messageBody, subject, topicArn, subs.Protocol, messageStructure)
-						if err != nil {
-							createErrorResponse(w, req, err.Error())
-							return
-						}
-
-						msg.MessageBody = m
-					} else {
-						msg.MessageAttributes = messageAttributes
-						msg.MD5OfMessageAttributes = common.HashAttributes(messageAttributes)
-						msg.MessageBody = []byte(messageBody)
-					}
-
-					msg.MD5OfMessageBody = common.GetMD5Hash(messageBody)
-					msg.Uuid, _ = common.NewUUID()
-					app.SyncQueues.Lock()
-					app.SyncQueues.Queues[queueName].Messages = append(app.SyncQueues.Queues[queueName].Messages, msg)
-					app.SyncQueues.Unlock()
-
-					common.LogMessage(fmt.Sprintf("%s: Topic: %s(%s), Message: %s\n", time.Now().Format("2006-01-02 15:04:05"), topicName, queueName, msg.MessageBody))
-				} else {
-					common.LogMessage(fmt.Sprintf("%s: Queue %s does not exist, message discarded\n", time.Now().Format("2006-01-02 15:04:05"), queueName))
-				}
->>>>>>> e4860137
 			}
 		}
 	} else {
